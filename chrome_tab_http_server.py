#!/usr/bin/env python3
# /// script
# requires-python = ">=3.8"
# dependencies = [
#   "fastapi>=0.104.0",
#   "uvicorn[standard]>=0.24.0",
#   "platformdirs>=4.0.0",
# ]
# ///
"""
Chrome Tab Reader - HTTP Server (FastAPI)

Provides HTTP API for Chrome tab content extraction.
Uses Chrome extension via Native Messaging protocol for cross-platform support.

Endpoints:
  POST   /api/extract              - Extract current tab content
  POST   /api/navigate_and_extract - Navigate to URL and extract
  GET    /api/current_tab          - Get current tab info
  GET    /api/health               - Health check
  GET    /                          - API documentation (redirects to /docs)

Port: 8888 (configurable)

Access Control:
  Requires Bearer token authentication for all API endpoints.

  Token configuration file location follows platform standards:
    - Linux: $XDG_CONFIG_HOME/chrome-tab-reader/tokens.json (XDG Base Directory Specification)
             Falls back to ~/.config/chrome-tab-reader/tokens.json if XDG_CONFIG_HOME not set
    - macOS: ~/Library/Application Support/chrome-tab-reader/tokens.json
    - Windows: %APPDATA%\chrome-tab-reader\tokens.json

Dependencies:
  Run with uv: uv run chrome_tab_http_server.py
  Or install manually: pip install -r requirements.txt
"""

import json
import sys
import platform
import subprocess
import os
import socket
from pathlib import Path
from typing import Dict, Any, Set, Optional, List
import logging

# FastAPI imports
from fastapi import FastAPI, HTTPException, Security, Depends, status
from fastapi.security import HTTPBearer, HTTPAuthorizationCredentials
from fastapi.responses import RedirectResponse, JSONResponse
from pydantic import BaseModel, Field

# Set up logging
logging.basicConfig(
    level=logging.INFO,
    format='[Chrome Tab Reader] %(levelname)s: %(message)s'
)
logger = logging.getLogger(__name__)

# Native Messaging bridge configuration
BRIDGE_HOST = "127.0.0.1"
BRIDGE_PORT = 8765


# ============================================================================
# Pydantic Models (Request/Response Schemas)
# ============================================================================

class ExtractRequest(BaseModel):
    """Request model for extracting tab content"""
    action: str = Field(
        default="extract_current_tab",
        description="Action to perform",
        examples=["extract_current_tab"]
    )
    strategy: str = Field(
        default="three-phase",
        description="Extraction strategy: 'three-phase' waits for lazy-loaded content, 'immediate' extracts right away",
        examples=["three-phase", "immediate"]
    )

    class Config:
        json_schema_extra = {
            "example": {
                "action": "extract_current_tab",
                "strategy": "three-phase"
            }
        }


class NavigateAndExtractRequest(BaseModel):
    """Request model for navigating to URL and extracting content"""
    url: str = Field(
        ...,
        description="URL to navigate to",
        examples=["https://example.com"]
    )
    action: str = Field(
        default="navigate_and_extract",
        description="Action to perform"
    )
    strategy: str = Field(
        default="three-phase",
        description="Extraction strategy",
        examples=["three-phase", "immediate"]
    )
    wait_for_ms: int = Field(
        default=0,
        description="Additional milliseconds to wait before extraction",
        ge=0
    )

    class Config:
        json_schema_extra = {
            "example": {
                "url": "https://example.com",
                "strategy": "three-phase",
                "wait_for_ms": 5000
            }
        }


class ExtractionResponse(BaseModel):
    """Response model for extraction operations"""
    status: str = Field(..., description="Operation status", examples=["success", "error"])
    content: Optional[str] = Field(None, description="Extracted text content")
    title: Optional[str] = Field(None, description="Page title")
    url: Optional[str] = Field(None, description="Page URL")
    extraction_time_ms: Optional[float] = Field(None, description="Time taken for extraction in milliseconds")
    error: Optional[str] = Field(None, description="Error message if status is 'error'")

    class Config:
        json_schema_extra = {
            "example": {
                "status": "success",
                "content": "Extracted page content...",
                "title": "Example Domain",
                "url": "https://example.com",
                "extraction_time_ms": 4500
            }
        }


class TabInfoResponse(BaseModel):
    """Response model for current tab information"""
    tab_id: Optional[str] = Field(None, description="Tab identifier (may be 'unknown' on some platforms)")
    url: Optional[str] = Field(None, description="Current tab URL")
    title: Optional[str] = Field(None, description="Current tab title")
    is_loading: Optional[bool] = Field(None, description="Whether the page is currently loading")
    status: Optional[str] = Field(None, description="Status of the operation")
    error: Optional[str] = Field(None, description="Error message if any")

    class Config:
        json_schema_extra = {
            "example": {
                "tab_id": "unknown",
                "url": "https://example.com",
                "title": "Example Domain",
                "is_loading": False
            }
        }


class HealthResponse(BaseModel):
    """Response model for health check"""
    status: str = Field(..., description="Server status", examples=["ok"])
    extension_version: str = Field(..., description="Extension version")
    port: int = Field(..., description="Server port number")
    platform: str = Field(..., description="Operating system platform")

    class Config:
        json_schema_extra = {
            "example": {
                "status": "ok",
                "extension_version": "1.0.0",
                "port": 8888,
                "platform": "Darwin"
            }
        }


class ErrorResponse(BaseModel):
    """Error response model"""
    error: str = Field(..., description="Error type")
    message: str = Field(..., description="Error message")

    class Config:
        json_schema_extra = {
            "example": {
                "error": "Unauthorized",
                "message": "Valid Bearer token required"
            }
        }


# ============================================================================
# Configuration and Token Management
# ============================================================================

def get_config_dir() -> Path:
    """Get platform-specific config directory following XDG Base Directory Specification.

    Uses platformdirs library for proper cross-platform support.
    Falls back to manual implementation if platformdirs is not available.

    Returns:
        Path: Config directory for chrome-tab-reader
            - Linux: $XDG_CONFIG_HOME/chrome-tab-reader or ~/.config/chrome-tab-reader
            - macOS: ~/Library/Application Support/chrome-tab-reader
            - Windows: %APPDATA%\\chrome-tab-reader

    References:
        - XDG Base Directory Specification: https://specifications.freedesktop.org/basedir/latest/
        - platformdirs: https://github.com/platformdirs/platformdirs
    """
    try:
        # Use platformdirs for proper XDG compliance and cross-platform support
        import platformdirs
        config_dir = Path(platformdirs.user_config_dir("chrome-tab-reader", appauthor=False))
        logger.debug(f"Using platformdirs for config directory: {config_dir}")
        return config_dir
    except ImportError:
        # Fallback implementation following XDG spec manually
        logger.debug("platformdirs not available, using fallback implementation")
        system = platform.system()

        if system == "Windows":
            # Windows: Use APPDATA
            base = Path(os.environ.get("APPDATA", Path.home() / "AppData" / "Roaming"))
            return base / "chrome-tab-reader"
        elif system == "Darwin":
            # macOS: Use ~/Library/Application Support
            return Path.home() / "Library" / "Application Support" / "chrome-tab-reader"
        else:
            # Linux and others: Follow XDG Base Directory Specification
            # XDG_CONFIG_HOME defines the base directory relative to which user-specific
            # configuration files should be stored. If not set, defaults to ~/.config
            xdg_config = os.environ.get("XDG_CONFIG_HOME")
            if xdg_config:
                base = Path(xdg_config)
            else:
                base = Path.home() / ".config"
            return base / "chrome-tab-reader"


# Token configuration
CONFIG_DIR = get_config_dir()
TOKENS_FILE = CONFIG_DIR / "tokens.json"


def load_valid_tokens() -> Set[str]:
    """Load valid access tokens from configuration file"""
    if not TOKENS_FILE.exists():
        logger.warning(f"Tokens file not found at {TOKENS_FILE}")
        logger.info("Creating default tokens file. Please add your extension token.")
        CONFIG_DIR.mkdir(parents=True, exist_ok=True)
        with open(TOKENS_FILE, 'w') as f:
            json.dump({
                "tokens": [],
                "note": "Add your extension access token here. Get it from the extension popup."
            }, f, indent=2)

        # Set secure permissions on newly created file (Unix-like systems only)
        if platform.system() != "Windows":
            try:
                TOKENS_FILE.chmod(0o600)
                logger.info(f"Set secure permissions (600) on {TOKENS_FILE}")
            except Exception as e:
                logger.warning(f"Could not set file permissions: {e}")

        return set()

    # Check and enforce file permissions on existing file
    if platform.system() != "Windows":
        try:
            stat_info = TOKENS_FILE.stat()
            current_perms = stat_info.st_mode & 0o777

            if current_perms != 0o600:
                logger.warning(f"Tokens file has insecure permissions: {oct(current_perms)}")
                logger.warning(f"Attempting to fix permissions to 600...")
                TOKENS_FILE.chmod(0o600)
                logger.info(f"Fixed permissions on {TOKENS_FILE}")
        except Exception as e:
            logger.warning(f"Could not check/set file permissions: {e}")

    try:
        with open(TOKENS_FILE, 'r') as f:
            data = json.load(f)
            tokens = data.get("tokens", [])
            logger.info(f"Loaded {len(tokens)} valid token(s)")
            return set(tokens)
    except Exception as e:
        logger.error(f"Error loading tokens file: {e}")
        return set()


# Load valid tokens
VALID_TOKENS = load_valid_tokens()


# ============================================================================
# Chrome Tab Extraction Logic (via Native Messaging Bridge)
# ============================================================================

class ChromeTabExtractor:
    """Extract content from Chrome tabs via Native Messaging bridge"""

    @staticmethod
    def send_request_to_bridge(request: Dict[str, Any]) -> Dict[str, Any]:
        """
        Send a request to the Native Messaging bridge via TCP.

        Args:
            request: Request dictionary to send

        Returns:
            dict: Response from the bridge/extension
        """
        try:
            # Connect to TCP bridge
            sock = socket.socket(socket.AF_INET, socket.SOCK_STREAM)
            sock.settimeout(60)  # 60 second timeout

            try:
                sock.connect((BRIDGE_HOST, BRIDGE_PORT))
            except ConnectionRefusedError:
                return {
                    "status": "error",
                    "error": f"Native messaging bridge is not running on {BRIDGE_HOST}:{BRIDGE_PORT}. "
                             f"Please ensure:\n1. Chrome extension is installed\n"
                             f"2. Native messaging host is running\n3. Chrome is running with the extension loaded"
                }
            except Exception as e:
                return {
                    "status": "error",
                    "error": f"Failed to connect to native messaging bridge at {BRIDGE_HOST}:{BRIDGE_PORT}: {str(e)}"
                }

            # Send request
            request_json = json.dumps(request) + '\n'
            sock.sendall(request_json.encode('utf-8'))

            # Receive response
            response_data = b''
            while True:
                chunk = sock.recv(4096)
                if not chunk:
                    break
                response_data += chunk
                if b'\n' in response_data:
                    break

            sock.close()

            if not response_data:
                return {
                    "status": "error",
                    "error": "No response from native messaging bridge"
                }

            # Parse response
            response = json.loads(response_data.decode('utf-8').strip())
            return response

        except socket.timeout:
            return {
                "status": "error",
                "error": "Timeout waiting for extension response (60 seconds)"
            }
        except Exception as e:
            return {
                "status": "error",
                "error": f"Error communicating with extension: {str(e)}"
            }

    @staticmethod
    def extract_current_tab() -> Dict[str, Any]:
        """Extract current tab content via Native Messaging bridge"""
        logger.info("Extracting current tab content via Native Messaging")

        request = {
            "action": "extract_current_tab",
            "strategy": "three-phase"
        }

        return ChromeTabExtractor.send_request_to_bridge(request)

    @staticmethod
    def navigate_and_extract(url: str, wait_for_ms: int = 0) -> Dict[str, Any]:
        """Navigate to URL and extract content via Native Messaging bridge"""
        logger.info(f"Navigate and extract: {url}")

        request = {
            "action": "navigate_and_extract",
            "url": url,
            "strategy": "three-phase",
            "wait_for_ms": wait_for_ms
        }

        return ChromeTabExtractor.send_request_to_bridge(request)

    @staticmethod
    def get_current_tab_info() -> Dict[str, Any]:
        """Get current tab info via Native Messaging bridge"""
        logger.info("Getting current tab info via Native Messaging")

        request = {
            "action": "get_current_tab_info"
        }

        result = ChromeTabExtractor.send_request_to_bridge(request)

        # If successful, format for TabInfoResponse
        if result.get("status") == "success":
            return {
                "tab_id": "unknown",
                "url": result.get("url", ""),
                "title": result.get("title", ""),
                "is_loading": False
            }

        return result


# ============================================================================
# FastAPI Application Setup
# ============================================================================

app = FastAPI(
    title="Chrome Tab Reader API",
    description="""
HTTP API for extracting content from Chrome tabs using Native Messaging protocol.

## Features
- Extract content from the currently active Chrome tab via Chrome extension
- Three-phase extraction: lazy-loading, DOM stability, Readability.js cleaning
- Bearer token authentication for security
- Cross-platform support (Windows, macOS, Linux)
- Cross-platform configuration (XDG-compliant on Linux)
- Support for multiple extraction strategies

## Requirements
- Chrome browser with Chrome Tab Reader extension installed
- Native messaging host running (`chrome_tab_native_host.py`)

## Authentication
All endpoints (except documentation) require Bearer token authentication.
Get your token from the Chrome extension popup, then add it to the configuration file.

## Configuration
Token file location:
- Linux: `$XDG_CONFIG_HOME/chrome-tab-reader/tokens.json` or `~/.config/chrome-tab-reader/tokens.json`
- macOS: `~/Library/Application Support/chrome-tab-reader/tokens.json`
- Windows: `%APPDATA%\\chrome-tab-reader\\tokens.json`
    """,
    version="1.0.0",
    contact={
        "name": "Chrome Tab Reader",
        "url": "https://github.com/russellpierce/chrome-tab-mcp"
    },
    servers=[
        {"url": "http://localhost:8888", "description": "Local development server"}
    ]
)

# Security scheme
security = HTTPBearer()


# ============================================================================
# Authentication Dependency
# ============================================================================

def verify_token(credentials: HTTPAuthorizationCredentials = Security(security)) -> str:
    """
    Verify Bearer token from Authorization header.

    Raises:
        HTTPException: 401 if token is invalid

    Returns:
        str: The validated token
    """
    token = credentials.credentials
    if token not in VALID_TOKENS:
        logger.warning(f"Invalid token attempt")
        raise HTTPException(
            status_code=status.HTTP_401_UNAUTHORIZED,
            detail={
                "error": "Unauthorized",
                "message": f"Valid Bearer token required. Configure tokens in {TOKENS_FILE}"
            }
        )
    return token


# ============================================================================
# API Endpoints
# ============================================================================

@app.get("/", include_in_schema=False)
async def root():
    """Redirect root to interactive API documentation"""
    return RedirectResponse(url="/docs")


@app.get(
    "/api/health",
    response_model=HealthResponse,
    tags=["System"],
    summary="Health check endpoint",
    description="Check if the API server is running and responsive."
)
async def health_check(token: str = Depends(verify_token)):
    """
    Health check endpoint to verify the server is running.

    Returns server status, version, port, and platform information.
    """
    return HealthResponse(
        status="ok",
        extension_version="1.0.0",
        port=8888,
        platform=platform.system()
    )


@app.get(
    "/api/current_tab",
    response_model=TabInfoResponse,
    tags=["Tab Information"],
    summary="Get current tab information",
    description="Retrieve information about the currently active Chrome tab without extracting its content.",
    responses={
        200: {"description": "Current tab information retrieved successfully"},
        401: {"model": ErrorResponse, "description": "Unauthorized - Invalid or missing Bearer token"},
        500: {"description": "Tab information unavailable"}
    }
)
async def get_current_tab(token: str = Depends(verify_token)):
    """
    Get information about the currently active Chrome tab.

    Returns tab ID, URL, title, and loading status.
    """
    result = ChromeTabExtractor.get_current_tab_info()
    if result.get("status") == "error":
        raise HTTPException(status_code=500, detail=result)
    return TabInfoResponse(**result)


@app.post(
    "/api/extract",
    response_model=ExtractionResponse,
    tags=["Content Extraction"],
    summary="Extract content from current Chrome tab",
    description="Extracts text content from the currently active Chrome tab using the configured extraction strategy.",
    responses={
        200: {"description": "Content extracted successfully"},
        401: {"model": ErrorResponse, "description": "Unauthorized - Invalid or missing Bearer token"},
        500: {"description": "Internal server error during extraction"}
    }
)
async def extract_tab_content(
    request: ExtractRequest,
    token: str = Depends(verify_token)
):
    """
    Extract content from the currently active Chrome tab.

    Supports different extraction strategies:
    - **three-phase**: Waits for lazy-loaded content (recommended)
    - **immediate**: Extracts content immediately

    Returns the extracted text content along with page metadata.
    """
    logger.info(f"Extract request: action={request.action}, strategy={request.strategy}")
    result = ChromeTabExtractor.extract_current_tab()

    if result.get("status") != "success":
        raise HTTPException(status_code=500, detail=result)

    return ExtractionResponse(**result)


@app.post(
    "/api/navigate_and_extract",
    response_model=ExtractionResponse,
    tags=["Content Extraction"],
    summary="Navigate to URL and extract content",
    description="Navigate Chrome to a specific URL and extract its content via the Chrome extension.",
    responses={
        200: {"description": "Navigation and extraction successful"},
        400: {"model": ErrorResponse, "description": "Bad request - missing required URL parameter"},
        401: {"model": ErrorResponse, "description": "Unauthorized - Invalid or missing Bearer token"},
        500: {"description": "Internal server error or extension communication error"}
    }
)
async def navigate_and_extract(
    request: NavigateAndExtractRequest,
    token: str = Depends(verify_token)
):
    """
    Navigate to a URL and extract its content.

    Sends a navigation request to the Chrome extension, which will:
    1. Navigate to the specified URL
    2. Wait for the specified duration (wait_for_ms)
    3. Extract content using the specified strategy

    The extension uses the three-phase extraction process by default.
    """
    logger.info(f"Navigate and extract request: url={request.url}, strategy={request.strategy}")
    result = ChromeTabExtractor.navigate_and_extract(request.url, request.wait_for_ms)

    if result.get("status") != "success":
        raise HTTPException(status_code=500, detail=result)

    return ExtractionResponse(**result)


# ============================================================================
# Server Startup
# ============================================================================

def main():
    """Main entry point"""
    import argparse
    import uvicorn

    parser = argparse.ArgumentParser(
        description="Chrome Tab Reader - HTTP API Server (FastAPI)",
        epilog="""
Examples:
  python chrome_tab_http_server.py                    # Start on port 8888
  python chrome_tab_http_server.py --port 9000        # Start on port 9000
  python chrome_tab_http_server.py --host 0.0.0.0     # Listen on all interfaces

Interactive API documentation available at:
  - Swagger UI: http://localhost:8888/docs
  - ReDoc: http://localhost:8888/redoc
  - OpenAPI JSON: http://localhost:8888/openapi.json

Requirements:
  - Chrome extension installed and running
  - Native messaging host running (chrome_tab_native_host.py)
  - Chrome browser with extension loaded
        """
    )

    parser.add_argument("--port", type=int, default=8888, help="Port to listen on (default: 8888)")
    parser.add_argument("--reload", action="store_true", help="Enable auto-reload for development")

    args = parser.parse_args()

<<<<<<< HEAD
    # Security: Force localhost binding only
    # On untrusted LANs, binding to 0.0.0.0 would expose the service to all network devices
    args.host = "127.0.0.1"
    logger.info("Security: Server restricted to localhost (127.0.0.1) only")

    # Verify prerequisites
    if platform.system() == "Darwin":
        script_path = Path(__file__).parent / "chrome_tab.scpt"
        if not script_path.exists():
            logger.error(f"chrome_tab.scpt not found at {script_path}")
            logger.error("Please make sure the AppleScript file is in the same directory")
            sys.exit(1)

=======
>>>>>>> 34ca83d8
    logger.info(f"Starting Chrome Tab Reader HTTP server on {args.host}:{args.port}")
    logger.info(f"Native Messaging bridge: {BRIDGE_HOST}:{BRIDGE_PORT}")
    logger.info(f"Interactive API documentation:")
    logger.info(f"  - Swagger UI: http://{args.host}:{args.port}/docs")
    logger.info(f"  - ReDoc: http://{args.host}:{args.port}/redoc")
    logger.info(f"  - OpenAPI spec: http://{args.host}:{args.port}/openapi.json")

    uvicorn.run(
        "chrome_tab_http_server:app",
        host=args.host,
        port=args.port,
        reload=args.reload,
        log_level="info"
    )


if __name__ == "__main__":
    main()<|MERGE_RESOLUTION|>--- conflicted
+++ resolved
@@ -656,7 +656,6 @@
 
     args = parser.parse_args()
 
-<<<<<<< HEAD
     # Security: Force localhost binding only
     # On untrusted LANs, binding to 0.0.0.0 would expose the service to all network devices
     args.host = "127.0.0.1"
@@ -670,8 +669,6 @@
             logger.error("Please make sure the AppleScript file is in the same directory")
             sys.exit(1)
 
-=======
->>>>>>> 34ca83d8
     logger.info(f"Starting Chrome Tab Reader HTTP server on {args.host}:{args.port}")
     logger.info(f"Native Messaging bridge: {BRIDGE_HOST}:{BRIDGE_PORT}")
     logger.info(f"Interactive API documentation:")

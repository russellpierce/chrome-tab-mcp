# HTTP API Server & Access Control Setup Guide

> **Note:** This document is AI-authored with human oversight.

<<<<<<< HEAD
> **When This Is Relevant:** This guide applies **only if you are using the HTTP API server** (`chrome_tab_http_server.py`). If you're using the browser extension with Native Messaging (the recommended cross-platform approach), you do not need token-based authentication.

The Chrome Tab Reader uses token-based authentication to secure communication between the extension and the HTTP server.
=======
> **When This Is Relevant:** This guide applies **only if you are using the HTTP API server** (`chrome_tab_http_server.py`). If you're using the browser extension with Native Messaging (the recommended cross-platform approach for MCP), you do not need the HTTP server or token-based authentication.
>>>>>>> 27c91037

## Overview

The Chrome Tab Reader HTTP API server provides a REST API for programmatic access to webpage content extraction. It uses token-based authentication to secure all endpoints.

**Use Cases:**
- Custom scripts and automation
- Third-party integrations
- Direct API access without MCP
- Multi-client access with different tokens

**Components:**
- **Extension**: Generates and stores a unique access token
- **HTTP Server**: Validates tokens for all API requests
- **Scripts/MCP**: Must include the token in API requests

## Security Model

- Tokens are cryptographically random (256-bit)
- Stored securely in Chrome extension storage
- Validated on every HTTP API request
- Can be regenerated at any time
- Multiple tokens supported (for different clients)

## Setup Steps

### 1. Install the Chrome Extension

1. Navigate to `chrome://extensions/`
2. Enable "Developer mode" (top right)
3. Click "Load unpacked"
4. Select the `extension` directory from this repository
5. The extension icon will appear in your toolbar

### 2. Get Your Access Token

1. Click the Chrome Tab Reader extension icon
2. The popup will display your unique access token at the top
3. Click the "Copy" button to copy it to clipboard
4. **Keep this token secure** - it's like a password

### 3. Configure the HTTP Server

Create the tokens configuration file:

```bash
mkdir -p ~/.chrome-tab-reader
cat > ~/.chrome-tab-reader/tokens.json << 'EOF'
{
  "tokens": [
    "paste-your-token-here"
  ],
  "note": "Get token from extension popup"
}
EOF
```

Or copy the example file:

```bash
cp tokens.json.example ~/.chrome-tab-reader/tokens.json
# Then edit ~/.chrome-tab-reader/tokens.json and add your token
```

### 4. Install Python Dependencies

```bash
# Option A: Using uv (recommended)
# uv handles dependencies automatically via PEP 723 inline metadata

# Option B: Using pip
pip install -r requirements.txt
```

### 5. Start the HTTP Server

```bash
# Using uv (recommended)
uv run chrome_tab_http_server.py

# Or using Python directly
python chrome_tab_http_server.py
```

The server will:
- Load tokens from `~/.chrome-tab-reader/tokens.json`
- Bind to `http://localhost:8888` (localhost only for security)
- Provide OpenAPI documentation at `/docs` and `/redoc`

### 6. Test Authentication

Test with curl:

```bash
# This should fail (401 Unauthorized)
curl http://localhost:8888/api/health

# This should succeed
curl -H "Authorization: Bearer YOUR_TOKEN_HERE" \
     http://localhost:8888/api/health
```

## HTTP API Usage

### API Documentation

The HTTP server provides interactive API documentation:

- **Swagger UI:** http://localhost:8888/docs
- **ReDoc:** http://localhost:8888/redoc
- **OpenAPI Spec:** http://localhost:8888/openapi.json

### Available Endpoints

**Health Check:**
```bash
GET /api/health
```

**Get Current Tab Info:**
```bash
GET /api/current_tab
```

**Extract Content:**
```bash
POST /api/extract
{
  "action": "extract_current_tab",
  "strategy": "three-phase"
}
```

### Using Tokens in Your Scripts

**Python Example:**

```python
import requests

TOKEN = "your-token-here"  # Get from extension popup

headers = {
    "Authorization": f"Bearer {TOKEN}",
    "Content-Type": "application/json"
}

response = requests.post(
    "http://localhost:8888/api/extract",
    headers=headers,
    json={"action": "extract_current_tab", "strategy": "three-phase"}
)

print(response.json())
```

### curl Example

```bash
TOKEN="your-token-here"

curl -X POST http://localhost:8888/api/extract \
  -H "Authorization: Bearer $TOKEN" \
  -H "Content-Type: application/json" \
  -d '{"action": "extract_current_tab", "strategy": "three-phase"}'
```

### MCP Server Configuration

If using with the MCP server, add the token to your environment or configuration:

```bash
# In your shell profile or .env file
export CHROME_TAB_READER_TOKEN="your-token-here"
```

## Token Management

### Viewing Your Current Token

1. Click the extension icon
2. Your token is displayed at the top of the popup
3. Click "Copy" to copy it

### Regenerating a Token

If you need to regenerate your token (e.g., if it was compromised):

1. Click the extension icon
2. Click "Regenerate" button
3. Confirm the action
4. Copy the new token
5. **Update the token in `~/.chrome-tab-reader/tokens.json`**
6. **Update the token in any scripts or configurations**

### Multiple Tokens

You can configure multiple tokens for different clients:

```json
{
  "tokens": [
    "extension-token-abc123",
    "script-token-def456",
    "mcp-server-token-ghi789"
  ],
  "note": "One token per client/use case"
}
```

This allows you to:
- Use different tokens for different purposes
- Revoke specific tokens without affecting others
- Track which client is making requests

## Security Best Practices

1. **Keep tokens secret**: Don't commit tokens to git, share in public channels, etc.
2. **Use environment variables**: Store tokens in env vars or secure config files
3. **Regenerate if compromised**: If a token is exposed, regenerate it immediately
4. **One token per client**: Use different tokens for different scripts/services
5. **File permissions**: Ensure `~/.chrome-tab-reader/tokens.json` has restricted permissions

```bash
chmod 600 ~/.chrome-tab-reader/tokens.json
```

## Troubleshooting

### "401 Unauthorized" Errors

- Verify token is correct (copy from extension popup)
- Check `~/.chrome-tab-reader/tokens.json` contains the token
- Ensure token is in the "tokens" array
- Restart the HTTP server after updating tokens.json
- Verify Authorization header format: `Bearer YOUR_TOKEN`

### Token Not Showing in Extension

- Refresh the extension popup
- Check browser console for errors (F12)
- Reinstall the extension if needed

### Server Not Loading Tokens

- Check file exists: `ls -la ~/.chrome-tab-reader/tokens.json`
- Verify JSON syntax: `cat ~/.chrome-tab-reader/tokens.json | python -m json.tool`
- Check server logs for error messages

## Technical Details

### Token Format

- **Length**: 64 hexadecimal characters (256 bits)
- **Generation**: `crypto.getRandomValues()` (browser's cryptographic RNG)
- **Storage**: Chrome extension local storage (encrypted by Chrome)

### Authentication Flow

```
1. Client makes API request with Authorization header
2. Server extracts token from "Bearer <token>" header
3. Server checks if token exists in VALID_TOKENS set
4. If valid: Process request
   If invalid: Return 401 Unauthorized
```

### Token Validation

The server validates tokens by:
- Extracting the Authorization header
- Checking for "Bearer " prefix
- Comparing token to set of valid tokens from config file
- Constant-time comparison (prevents timing attacks)

## API Documentation

Once the server is running, visit:

http://localhost:8888/

This displays the full API documentation with authentication examples.<|MERGE_RESOLUTION|>--- conflicted
+++ resolved
@@ -2,13 +2,7 @@
 
 > **Note:** This document is AI-authored with human oversight.
 
-<<<<<<< HEAD
-> **When This Is Relevant:** This guide applies **only if you are using the HTTP API server** (`chrome_tab_http_server.py`). If you're using the browser extension with Native Messaging (the recommended cross-platform approach), you do not need token-based authentication.
-
-The Chrome Tab Reader uses token-based authentication to secure communication between the extension and the HTTP server.
-=======
 > **When This Is Relevant:** This guide applies **only if you are using the HTTP API server** (`chrome_tab_http_server.py`). If you're using the browser extension with Native Messaging (the recommended cross-platform approach for MCP), you do not need the HTTP server or token-based authentication.
->>>>>>> 27c91037
 
 ## Overview
 

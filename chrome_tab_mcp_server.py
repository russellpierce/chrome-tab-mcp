#!/usr/bin/env python3
# /// script
# requires-python = ">=3.8"
# dependencies = [
#   "fastmcp",
#   "requests",
#   "python-dotenv",
# ]
# ///
"""Chrome Tab Reader MCP Server

A Model Context Protocol server that processes Chrome tab content using local Ollama.
Supports full page analysis or filtered content extraction with flexible keyword-based filtering.
"""

from fastmcp import FastMCP
from dotenv import load_dotenv
import requests
import re
import os
import sys
import argparse
import json
import socket
import platform
import logging
import time
from pathlib import Path

# Load environment variables from .env file
load_dotenv()

# Set up logging
LOG_DIR = Path(__file__).parent
LOG_FILE = LOG_DIR / "mcp_server.log"

logging.basicConfig(
    level=logging.DEBUG,
    format='[%(asctime)s] %(levelname)s: %(message)s',
    handlers=[
        logging.FileHandler(str(LOG_FILE)),
        logging.StreamHandler(sys.stderr)  # Also log to stderr for debugging
    ]
)
logger = logging.getLogger(__name__)

# Ensure logs are flushed immediately and use UTF-8 encoding on Windows
for handler in logging.getLogger().handlers:
    handler.setFormatter(logging.Formatter('[%(asctime)s] %(levelname)s: %(message)s'))
    if isinstance(handler, logging.StreamHandler):
        # Reconfigure stream to use UTF-8 encoding (fixes Windows cp1252 encoding issues)
        if hasattr(handler.stream, 'reconfigure'):
            handler.stream.reconfigure(line_buffering=True, encoding='utf-8')
        # Python < 3.7: Try to set encoding on the stream writer
        elif hasattr(handler.stream, 'buffer'):
            import io
            handler.stream = io.TextIOWrapper(handler.stream.buffer, encoding='utf-8', line_buffering=True)

# Configuration - must be provided via command-line args or environment variables
# These will be validated and set in main()
OLLAMA_BASE_URL = os.getenv("OLLAMA_BASE_URL")
MODEL = os.getenv("OLLAMA_MODEL")
BRIDGE_AUTH_TOKEN = os.getenv("BRIDGE_AUTH_TOKEN")  # Optional auth token for native bridge
OLLAMA_CONTEXT_LENGTH = os.getenv("OLLAMA_CONTEXT_LENGTH")  # Optional context length (num_ctx)
CHROME_EXTENSION_ID = os.getenv("CHROME_EXTENSION_ID")  # Optional - will auto-detect if not provided

DEFAULT_SYSTEM_PROMPT = (
    "You are a helpful AI assistant. Process the attached webpage. "
    "Think about the questions someone might ask of the contents on this page and provide the answers. "
    "Certainly extract any key information that does not fit in the question and response format. "
    "Your total response must be smaller than the contents of the page you were provided."
)

# Native messaging bridge TCP configuration
BRIDGE_HOST = "127.0.0.1"
BRIDGE_PORT = 8765

# URL filtering for logs (configurable via environment variable)
# Format: comma-separated list of URL patterns to exclude from logs
# Example: CHROME_TAB_LOG_EXCLUDE_URLS="example.com,test.local"
LOG_EXCLUDE_URLS = [
    pattern.strip()
    for pattern in os.getenv("CHROME_TAB_LOG_EXCLUDE_URLS", "").lower().split(",")
    if pattern.strip()
]


def should_log_url(url: str | None) -> bool:
    """Check if URL should be included in logs based on exclude patterns.

    Args:
        url: URL to check (can be None)

    Returns:
        bool: False if URL matches any exclude pattern, True otherwise
    """
    if not url or not LOG_EXCLUDE_URLS:
        return True
    url_lower = url.lower()
    return not any(excluded in url_lower for excluded in LOG_EXCLUDE_URLS)


class BridgeConnection:
    """Manages persistent connection to the native messaging bridge."""

    def __init__(self, host: str, port: int, auth_token: str | None = None):
        self.host = host
        self.port = port
        self.auth_token = auth_token
        self.sock = None
        self._lock = None

    def connect(self, max_retries: int = 3, initial_delay: float = 1.0) -> bool:
        """Establish connection to the bridge with exponential backoff.

        Args:
            max_retries: Maximum number of connection attempts (default: 3)
            initial_delay: Initial delay between retries in seconds (default: 1.0)

        Returns:
            bool: True if connection successful, False otherwise
        """
        logger.info(f"Connecting to native messaging bridge at {self.host}:{self.port}")

        for attempt in range(max_retries):
            try:
                # Close existing connection if any
                if self.sock:
                    try:
                        self.sock.close()
                    except (OSError, socket.error):
                        # Ignore errors when closing old socket
                        pass
                    self.sock = None

<<<<<<< HEAD
                # Create new socket
                self.sock = socket.socket(socket.AF_INET, socket.SOCK_STREAM)
                self.sock.settimeout(60)  # 60 second timeout
=======
            # Create new socket
            self.sock = socket.socket(socket.AF_INET, socket.SOCK_STREAM)
            self.sock.settimeout(300)  # 5 minute timeout
>>>>>>> 0e214c0c

                # Connect
                self.sock.connect((self.host, self.port))
                logger.info(f"✓ Successfully connected to native messaging bridge (attempt {attempt + 1}/{max_retries})")

                # Send authentication if configured
                if self.auth_token:
                    logger.debug("Sending authentication token")
                    auth_line = f"AUTH {self.auth_token}\n"
                    self.sock.sendall(auth_line.encode('utf-8'))
                    logger.debug("Authentication sent")

                return True

            except ConnectionRefusedError:
                self.sock = None
                if attempt < max_retries - 1:
                    delay = initial_delay * (2 ** attempt)
                    logger.warning(f"✗ Connection refused (attempt {attempt + 1}/{max_retries}), retrying in {delay}s...")
                    time.sleep(delay)
                else:
                    logger.error(f"✗ Connection refused at {self.host}:{self.port} after {max_retries} attempts")
                    return False
            except (OSError, socket.error) as e:
                self.sock = None
                if attempt < max_retries - 1:
                    delay = initial_delay * (2 ** attempt)
                    logger.warning(f"✗ Socket error (attempt {attempt + 1}/{max_retries}): {str(e)}, retrying in {delay}s...")
                    time.sleep(delay)
                else:
                    logger.error(f"✗ Socket connection error after {max_retries} attempts: {str(e)}")
                    return False
            except Exception:
                self.sock = None
                if attempt < max_retries - 1:
                    delay = initial_delay * (2 ** attempt)
                    logger.warning(f"✗ Unexpected error (attempt {attempt + 1}/{max_retries}), retrying in {delay}s...")
                    time.sleep(delay)
                else:
                    logger.exception("✗ Unexpected connection error")
                    return False

        return False

    def is_connected(self) -> bool:
        """Check if connection is active."""
        return self.sock is not None

    def send_request(self, request: dict) -> dict:
        """Send request to bridge and receive response.

        Args:
            request: Request dictionary to send

        Returns:
            dict: Response from bridge

        Raises:
            ConnectionError: If connection fails
        """
        # Ensure we're connected
        if not self.is_connected():
            logger.info("Connection lost, reconnecting...")
            if not self.connect():
                raise ConnectionError("Failed to connect to native messaging bridge")

        try:
            logger.debug(f"Sending request: {request}")
            request_json = json.dumps(request) + '\n'
            self.sock.sendall(request_json.encode('utf-8'))

            # Receive response
            logger.debug("Waiting for response from native messaging bridge...")
            response_data = b''
            while True:
                try:
                    chunk = self.sock.recv(4096)
                    if not chunk:
                        # Connection closed by remote
                        # Check if we already have a complete response
                        if response_data and b'\n' in response_data:
                            logger.debug("Connection closed after receiving complete response")
                            break
                        logger.warning("Connection closed by bridge, will reconnect on next request")
                        self.sock = None
                        raise ConnectionError("Bridge closed connection")
                    response_data += chunk
                    # Check for newline (message delimiter)
                    if b'\n' in response_data:
                        break
                except (socket.error, OSError) as e:
                    # On Windows, socket shutdown can raise WinError 10053 or similar
                    # If we already have a complete response, treat this as success
                    if response_data and b'\n' in response_data:
                        logger.debug(f"Socket error after receiving complete response (treating as success): {str(e)}")
                        break
                    # Otherwise, re-raise the error
                    raise

            if not response_data:
                logger.error("No response from bridge")
                self.sock = None
                raise ConnectionError("No response from native messaging bridge")

            # Extract message up to first newline
            # (JSON encoding ensures newlines in strings are escaped)
            newline_pos = response_data.index(b'\n')
            message_data = response_data[:newline_pos]

            # Parse response
            try:
                response = json.loads(message_data.decode('utf-8'))
            except json.JSONDecodeError as e:
                logger.error(f"Failed to parse JSON response: {e}")
                logger.error(f"Raw data (first 500 bytes): {message_data[:500]}")
                raise ConnectionError(f"Invalid JSON from bridge: {str(e)}")
            logger.info(f"✓ Received response: status={response.get('status')}, content_length={len(response.get('content', ''))}")
            if should_log_url(response.get('url')):
                logger.debug(f"Response details: title={response.get('title')}, url={response.get('url')}")
            return response

        except socket.timeout:
            logger.error("✗ Timeout waiting for bridge response")
            self.sock = None
            raise ConnectionError("Timeout waiting for extension response (5 minutes)")
        except (socket.error, OSError) as e:
            logger.error(f"✗ Socket error: {str(e)}")
            self.sock = None
            raise ConnectionError(f"Socket error: {str(e)}")
        except ConnectionError:
            # Re-raise ConnectionError from JSON parsing or other connection issues
            raise

    def close(self):
        """Close the connection."""
        if self.sock:
            try:
                self.sock.close()
                logger.info("Bridge connection closed")
            except (OSError, socket.error):
                # Ignore errors when closing socket
                pass
            self.sock = None


# Global bridge connection instance (initialized in main())
bridge_connection: BridgeConnection | None = None


def get_chrome_extension_directories() -> list[Path]:
    """
    Get Chrome extension directories for all profiles on the current platform.

    Returns:
        list[Path]: List of extension directory paths that exist
    """
    system = platform.system()
    home = Path.home()
    extension_dirs = []

    logger.info(f"Searching for Chrome extension directories on {system}")
    logger.debug(f"Home directory: {home}")

    if system == "Linux":
        # Chrome and Chromium on Linux
        base_dirs = [
            home / ".config/google-chrome",
            home / ".config/chromium",
        ]
    elif system == "Darwin":
        # macOS
        base_dirs = [
            home / "Library/Application Support/Google/Chrome",
            home / "Library/Application Support/Chromium",
        ]
    elif system == "Windows":
        # Windows
        local_appdata = Path(os.environ.get("LOCALAPPDATA", home / "AppData/Local"))
        logger.debug(f"LOCALAPPDATA: {local_appdata}")
        base_dirs = [
            local_appdata / "Google/Chrome/User Data",
            local_appdata / "Chromium/User Data",
        ]
    else:
        logger.warning(f"Unsupported platform: {system}")
        return []

    logger.debug(f"Base directories to check: {base_dirs}")

    # Check each base directory for profiles
    for base_dir in base_dirs:
        logger.debug(f"Checking base directory: {base_dir}")
        if not base_dir.exists():
            logger.debug(f"  Base directory does not exist: {base_dir}")
            continue

        logger.debug("  Base directory exists, scanning for profiles...")
        # Check Default profile and numbered profiles (Profile 1, Profile 2, etc.)
        for profile_dir in base_dir.iterdir():
            if not profile_dir.is_dir():
                continue

            # Look for Extensions subdirectory
            ext_dir = profile_dir / "Extensions"
            logger.debug(f"    Checking profile: {profile_dir.name} → {ext_dir}")
            if ext_dir.exists() and ext_dir.is_dir():
                logger.info(f"    ✓ Found Extensions directory: {ext_dir}")
                extension_dirs.append(ext_dir)
            else:
                logger.debug(f"    ✗ No Extensions directory in: {profile_dir.name}")

    logger.info(f"Total extension directories found: {len(extension_dirs)}")
    return extension_dirs


def detect_chrome_tab_reader_extension() -> dict:
    """
    Detect Chrome Tab Reader extension ID(s) from Chrome's extension directories.

    Returns:
        dict: {
            "found": bool,
            "extension_ids": list[str],
            "details": list[dict],  # Each dict contains: id, name, version, profile_path
            "error": str | None
        }
    """
    logger.info("Starting Chrome Tab Reader extension detection")
    try:
        extension_dirs = get_chrome_extension_directories()

        if not extension_dirs:
            error_msg = f"No Chrome/Chromium extension directories found for platform: {platform.system()}"
            logger.warning(error_msg)
            return {
                "found": False,
                "extension_ids": [],
                "details": [],
                "error": error_msg
            }

        found_extensions = []

        # Search each extension directory
        for ext_dir in extension_dirs:
            logger.debug(f"Scanning extensions in: {ext_dir}")
            extension_count = 0
            # Each subdirectory name is an extension ID
            for ext_id_dir in ext_dir.iterdir():
                if not ext_id_dir.is_dir():
                    continue

                ext_id = ext_id_dir.name

                # Extension ID should be 32 lowercase letters
                if not (len(ext_id) == 32 and ext_id.isalpha() and ext_id.islower()):
                    continue

                extension_count += 1

                # Find the version directory (there should be one subdirectory with version number)
                version_dirs = [d for d in ext_id_dir.iterdir() if d.is_dir()]
                if not version_dirs:
                    continue

                # Check the first version directory for manifest.json
                version_dir = version_dirs[0]
                manifest_path = version_dir / "manifest.json"

                if not manifest_path.exists():
                    continue

                try:
                    with open(manifest_path, 'r', encoding='utf-8') as f:
                        manifest = json.load(f)

                    # Check if this is Chrome Tab Reader
                    name = manifest.get("name", "")
                    if "Chrome Tab Reader" in name:
                        logger.info(f"  ✓ Found Chrome Tab Reader: {ext_id}")
                        logger.info(f"    Name: {name}, Version: {manifest.get('version', 'unknown')}")
                        found_extensions.append({
                            "id": ext_id,
                            "name": name,
                            "version": manifest.get("version", "unknown"),
                            "profile_path": str(ext_dir.parent)
                        })
                except (json.JSONDecodeError, IOError) as e:
                    # Skip extensions with unreadable manifests
                    logger.debug(f"  Skipping extension {ext_id}: {e}")
                    continue

            logger.debug(f"  Scanned {extension_count} extensions in {ext_dir}")

        if found_extensions:
            logger.info(f"Successfully detected {len(found_extensions)} Chrome Tab Reader installation(s)")
            return {
                "found": True,
                "extension_ids": [ext["id"] for ext in found_extensions],
                "details": found_extensions,
                "error": None
            }
        else:
            error_msg = "Chrome Tab Reader extension not found in any Chrome profile. Make sure the extension is installed."
            logger.warning(error_msg)
            return {
                "found": False,
                "extension_ids": [],
                "details": [],
                "error": error_msg
            }

    except Exception as e:
        error_msg = f"Error detecting extension: {str(e)}"
        logger.error(error_msg, exc_info=True)
        return {
            "found": False,
            "extension_ids": [],
            "details": [],
            "error": error_msg
        }


# Initialize FastMCP server
mcp = FastMCP(
    "Chrome Tab Reader",
    instructions="""
    Extracts and processes content from the active Chrome tab using local Ollama AI.

    **Purpose**: Distill web content with a cheaper local model before expensive LLM analysis.

    **Core Tools**:
    - process_chrome_tab(system_prompt=None): Extract and analyze current tab
      • Default: Generates Q&A format summary smaller than original page
      • Custom: Use system_prompt for specialized tasks (summarize, extract data, etc.)
      • Uses three-phase extraction: lazy-loading → DOM stability → Readability.js

    - get_raw_tab_content(): Get raw extracted content without AI processing
      • Useful when you want to process content yourself or when Ollama is unavailable
      • Returns cleaned text from Readability.js extraction

    - check_connection_status(): Check bridge and Ollama connectivity
      • Diagnose connection issues with Chrome extension and AI server
      • Returns status of native messaging bridge and Ollama server

    - find_extension_id(): Troubleshoot extension installation
      • Scans Chrome profiles to locate extension
      • Returns installation paths and version info

    **Prerequisites**:
    ✓ Chrome browser running
    ✓ Chrome Tab Reader extension installed and loaded
    ✓ Native messaging host configured
    ✓ Ollama server running with configured model

    **When to Use**:
    - User asks about current webpage content
    - Need to extract structured data from page
    - Want to summarize before detailed analysis (save tokens)

    **Error Handling**:
    - If extraction fails: Check Chrome is running and extension loaded
    - If Ollama fails: Verify Ollama server is running
    - Use check_connection_status() for diagnostics
    - Use find_extension_id() for installation verification
    """
)


def extract_tab_content_via_extension() -> dict:
    """
    Extract content from current Chrome tab via Native Messaging bridge.

    Uses the global persistent bridge connection with automatic reconnection on failure.

    Returns:
        dict: Response from extension with 'status', 'content', 'title', 'url', etc.
    """
    global bridge_connection

    if bridge_connection is None:
        error_msg = "Bridge connection not initialized. Server may not have started properly."
        logger.error(f"✗ {error_msg}")
        return {
            "status": "error",
            "error": error_msg
        }

    logger.info("Extracting tab content via native messaging bridge")

    try:
        # Prepare extraction request
        request = {
            "action": "extract_current_tab",
            "strategy": "three-phase"
        }

        # Send request via persistent connection (handles reconnection automatically)
        response = bridge_connection.send_request(request)
        return response

    except ConnectionError as e:
        error_msg = f"Failed to communicate with native messaging bridge: {str(e)}"
        logger.error(f"✗ {error_msg}")
        logger.error("  Make sure:")
        logger.error("    1. Chrome is running")
        logger.error("    2. Chrome Tab Reader extension is loaded")
        logger.error("    3. Native messaging host is installed")
        return {
            "status": "error",
            "error": error_msg
        }
    except json.JSONDecodeError as e:
        error_msg = f"Invalid JSON response from bridge: {str(e)}"
        logger.error(f"✗ {error_msg}")
        return {
            "status": "error",
            "error": error_msg
        }
    except Exception as e:
        error_msg = f"Unexpected error communicating with extension: {str(e)}"
        logger.exception(f"✗ {error_msg}")
        return {
            "status": "error",
            "error": error_msg
        }


@mcp.tool()
def process_chrome_tab(
    system_prompt: str | None = None
) -> str:
    """Process current Chrome tab content with AI analysis.

    Extracts and analyzes content from the active Chrome tab using the browser
    extension's sophisticated three-phase extraction pipeline:
    1. Trigger lazy-loading by simulating scroll (handles infinite scroll, lazy images)
    2. Wait for DOM stability (handles SPAs, dynamic content)
    3. Extract clean content with Readability.js (removes ads, navigation, footers)

    Then processes the extracted content through local Ollama for AI analysis.
    This is ideal for distilling web content with a cheaper local model before
    sending summarized information to more expensive cloud models.

    Prerequisites:
    - Chrome browser must be running
    - Chrome Tab Reader extension must be installed and loaded
    - Native messaging host must be configured
    - Ollama server must be running with configured model
    - User must have an active tab open in Chrome

    Args:
        system_prompt: Optional custom prompt for AI analysis. If not provided,
            uses default prompt that extracts key information in Q&A format and
            produces output smaller than the input page. Custom prompts enable
            specialized tasks like summarization, data extraction, or analysis.

    Returns:
        str: AI-generated analysis of the tab content. Thinking tags (<think>)
            are automatically stripped from the response. Returns error message
            if extraction or AI processing fails.

    Examples:
        # Default analysis - generates Q&A and key information
        process_chrome_tab()
        # → "Q: What is this page about? A: ..."

        # Custom summarization
        process_chrome_tab(system_prompt="Summarize this page in 3 bullet points")
        # → "• Main point 1\n• Main point 2\n• Main point 3"

        # Specialized data extraction
        process_chrome_tab(system_prompt="Extract all product names and prices as JSON")
        # → '{"products": [{"name": "...", "price": "..."}]}'

        # Analysis task
        process_chrome_tab(system_prompt="What are the main arguments in this article?")
        # → "The article presents three main arguments: ..."

    Error Handling:
        If this tool fails, use check_connection_status() to diagnose the issue.
        Common problems:
        - Chrome not running: Start Chrome browser
        - Extension not loaded: Check chrome://extensions/
        - Ollama not running: Start Ollama server
        - No active tab: Open a webpage in Chrome
    """
    # Extract content from Chrome tab via extension
    extraction_result = extract_tab_content_via_extension()

    if extraction_result.get("status") != "success":
        error_msg = extraction_result.get("error", "Unknown error during content extraction")
        return f"Error extracting tab content: {error_msg}"

    tab_content = extraction_result.get("content", "")
    if not tab_content:
        return "Error: No content retrieved from Chrome tab"

    # Use custom system prompt or default
    prompt = system_prompt if system_prompt is not None else DEFAULT_SYSTEM_PROMPT

    # Prepare API request
    payload = {
        "model": MODEL,
        "messages": [
            {"role": "system", "content": prompt},
            {"role": "user", "content": tab_content}
        ],
        "temperature": 0,
        "stream": False,
        "enable_thinking": True
    }

    # Add context length (num_ctx) if configured
    if OLLAMA_CONTEXT_LENGTH:
        payload["options"] = {
            "num_ctx": int(OLLAMA_CONTEXT_LENGTH)
        }

    # Call Ollama API
    try:
        response = requests.post(
            f"{OLLAMA_BASE_URL}/v1/chat/completions",
            json=payload,
            headers={"Content-Type": "application/json"},
            timeout=300  # 5 minute timeout for thinking models
        )
        response.raise_for_status()

        data = response.json()

        if "choices" not in data or len(data["choices"]) == 0:
            return f"Error: No response from AI model. Response: {data}"

        generated_text = data["choices"][0]["message"]["content"]

        # Remove <think>...</think> tags and their content
        cleaned_text = re.sub(r'<think>.*?</think>', '', generated_text, flags=re.DOTALL).strip()

        if not cleaned_text:
            return "Error: AI generated only thinking content, no final answer"

        return cleaned_text

    except requests.exceptions.ConnectionError:
        return f"Error: Cannot connect to Ollama server at {OLLAMA_BASE_URL}. Make sure Ollama is running."
    except requests.exceptions.Timeout:
        return "Error: Timeout waiting for AI response (exceeded 5 minutes)"
    except requests.exceptions.HTTPError as e:
        error_msg = f"Error: HTTP {e.response.status_code} from Ollama server"
        if hasattr(e.response, 'text'):
            error_msg += f"\nResponse: {e.response.text}"
        return error_msg
    except json.JSONDecodeError as e:
        return (
            f"Error: Ollama server returned invalid JSON response. "
            f"This may indicate a server error or misconfiguration. "
            f"Details: {str(e)}"
        )
    except Exception as e:
        return f"Error calling Ollama API: {str(e)}"


@mcp.tool()
def find_extension_id() -> str:
    """Find the Chrome Tab Reader extension ID on this system.

    Scans Chrome/Chromium extension directories across all user profiles to
    automatically detect installed Chrome Tab Reader extensions. This diagnostic
    tool is essential for:
    - Setting up native messaging host configuration
    - Troubleshooting connection issues
    - Verifying the extension is properly installed
    - Finding the extension ID after installation

    The tool searches platform-specific Chrome extension directories:
    - Linux: ~/.config/google-chrome/*/Extensions/
    - macOS: ~/Library/Application Support/Google/Chrome/*/Extensions/
    - Windows: %LOCALAPPDATA%/Google/Chrome/User Data/*/Extensions/

    Returns:
        str: Human-readable report containing:
            - Extension ID(s) found (32 character lowercase string)
            - Extension version number
            - Chrome profile path where installed
            - Installation instructions for native messaging host
            - Error details if extension not found

    Examples:
        # Check if extension is installed
        find_extension_id()
        # → "Chrome Tab Reader Extension Detected!
        #    Extension ID: abcdefghijklmnopqrstuvwxyz123456
        #    Version: 1.0.0
        #    Profile: /home/user/.config/google-chrome/Default
        #
        #    To configure native messaging, run:
        #      ./install_native_host.sh abcdefghijklmnopqrstuvwxyz123456"

        # Multiple profiles
        find_extension_id()
        # → Reports all Chrome profiles with the extension installed

        # Extension not found
        find_extension_id()
        # → "Chrome Tab Reader Extension NOT Found
        #    Error: Chrome Tab Reader extension not found in any Chrome profile
        #    Troubleshooting: ..."

    Use Case - Native Messaging Setup:
        After installing the Chrome extension, use this tool to get the
        extension ID needed for native messaging configuration:

        1. Install extension in Chrome (chrome://extensions/)
        2. Run find_extension_id() to get the ID
        3. Use the ID with install_native_host script
    """
    result = detect_chrome_tab_reader_extension()

    if result["found"]:
        output = ["Chrome Tab Reader Extension Detected!", ""]

        # Show each instance
        for detail in result["details"]:
            output.append(f"Extension ID: {detail['id']}")
            output.append(f"  Name: {detail['name']}")
            output.append(f"  Version: {detail['version']}")
            output.append(f"  Profile: {detail['profile_path']}")
            output.append("")

        # If multiple instances found
        if len(result["details"]) > 1:
            output.append(f"Note: Extension found in {len(result['details'])} Chrome profiles.")
            output.append("All instances have the same ID (as expected)." if len(set(result["extension_ids"])) == 1 else "WARNING: Different IDs found in different profiles!")
            output.append("")

        # Add usage instructions
        output.append("To configure native messaging, run:")
        output.append(f"  ./install_native_host.sh {result['extension_ids'][0]}")
        output.append("")
        output.append("Or manually update the native messaging manifest:")
        output.append(f"  allowed_origins: [\"chrome-extension://{result['extension_ids'][0]}/\"]")

        return "\n".join(output)
    else:
        error_msg = result.get("error", "Unknown error")
        output = [
            "Chrome Tab Reader Extension NOT Found",
            "",
            f"Error: {error_msg}",
            "",
            "Troubleshooting:",
            "1. Install the Chrome Tab Reader extension in Chrome",
            "2. Verify it appears in chrome://extensions/",
            "3. Ensure Chrome is installed (checked directories for Chrome and Chromium)",
            "",
            f"Platform: {platform.system()}",
        ]
        return "\n".join(output)


def get_extension_id() -> tuple[str | None, str]:
    """Get the Chrome Tab Reader extension ID.

    Tries in order:
    1. CHROME_EXTENSION_ID environment variable (highest priority)
    2. Auto-detection by scanning Chrome extension directories

    Returns:
        tuple[str | None, str]: (extension_id, source_description)
            extension_id: The detected extension ID, or None if not found
            source_description: Human-readable description of where the ID came from
    """
    # Try environment variable first
    if CHROME_EXTENSION_ID:
        # Validate format (32 lowercase letters)
        if len(CHROME_EXTENSION_ID) == 32 and CHROME_EXTENSION_ID.isalpha() and CHROME_EXTENSION_ID.islower():
            return CHROME_EXTENSION_ID, "environment variable CHROME_EXTENSION_ID"
        else:
            logger.warning(f"CHROME_EXTENSION_ID env var has invalid format: {CHROME_EXTENSION_ID}")
            logger.warning("  Extension IDs must be 32 lowercase letters (a-z)")
            logger.warning("  Falling back to auto-detection...")

    # Try auto-detection
    logger.info("Auto-detecting Chrome Tab Reader extension ID...")
    detection_result = detect_chrome_tab_reader_extension()

    if detection_result["found"] and detection_result["extension_ids"]:
        ext_id = detection_result["extension_ids"][0]
        profile_count = len(detection_result["details"])
        if profile_count > 1:
            return ext_id, f"auto-detected (found in {profile_count} Chrome profiles)"
        else:
            profile_path = detection_result["details"][0]["profile_path"]
            return ext_id, f"auto-detected from {profile_path}"

    # Not found
    return None, "not found (no env var set and auto-detection failed)"
@mcp.tool()
def get_raw_tab_content() -> str:
    """Get raw extracted content from current Chrome tab without AI processing.

    Extracts content using the browser extension's three-phase extraction pipeline
    (lazy-loading, DOM stability, Readability.js cleaning) but returns the raw
    text without sending it through Ollama for AI analysis.

    This is useful when:
    - You want to process the content yourself with different prompts
    - Ollama server is unavailable or slow
    - You need the full unprocessed content for analysis
    - You want to inspect what was extracted before AI processing

    Returns:
        str: Raw cleaned text content from the current Chrome tab, or error message
            if extraction fails.

    Examples:
        get_raw_tab_content()
        # → Returns raw text content extracted from current tab

        # Use case: Get raw content, then process with custom logic
        raw_content = get_raw_tab_content()
        # ... analyze raw_content yourself ...
    """
    # Extract content from Chrome tab via extension
    extraction_result = extract_tab_content_via_extension()

    if extraction_result.get("status") != "success":
        error_msg = extraction_result.get("error", "Unknown error during content extraction")
        return f"Error extracting tab content: {error_msg}"

    tab_content = extraction_result.get("content", "")
    if not tab_content:
        return "Error: No content retrieved from Chrome tab"

    # Include metadata for context
    title = extraction_result.get("title", "Unknown")
    url = extraction_result.get("url", "Unknown")

    output = [
        f"Title: {title}",
        f"URL: {url}",
        f"Content length: {len(tab_content)} characters",
        "",
        "--- Content ---",
        tab_content
    ]

    return "\n".join(output)


@mcp.tool()
def check_connection_status() -> str:
    """Check connectivity status of Chrome extension bridge and Ollama server.

    Performs diagnostic checks to verify that all required components are
    properly connected and functioning. This is useful for troubleshooting
    when content extraction or AI processing fails.

    Checks:
    - Native messaging bridge connectivity (Chrome extension communication)
    - Ollama server availability and model responsiveness
    - Extension installation status

    Returns:
        str: Human-readable diagnostic report with status of all components.

    Examples:
        check_connection_status()
        # → Reports status of bridge, Ollama, and extension
    """
    global bridge_connection

    output = ["=== Chrome Tab Reader Connection Status ===", ""]

    # 1. Check bridge connection
    output.append("1. Native Messaging Bridge:")
    if bridge_connection is None:
        output.append("   ✗ Bridge connection not initialized")
        output.append("   → Server may not have started properly")
    else:
        output.append(f"   Bridge: {bridge_connection.host}:{bridge_connection.port}")
        output.append(f"   Auth: {'Enabled' if bridge_connection.auth_token else 'Disabled'}")

        # Try to connect
        try:
            if bridge_connection.is_connected():
                output.append("   ✓ Already connected")
            else:
                output.append("   → Attempting connection...")
                if bridge_connection.connect():
                    output.append("   ✓ Connection successful")
                else:
                    output.append("   ✗ Connection failed")
                    output.append("   → Check Chrome is running and extension is loaded")
        except Exception as e:
            output.append(f"   ✗ Connection error: {str(e)}")

    output.append("")

    # 2. Check Ollama server
    output.append("2. Ollama Server:")
    output.append(f"   URL: {OLLAMA_BASE_URL}")
    output.append(f"   Model: {MODEL}")

    try:
        # Simple health check - just try to connect
        response = requests.get(
            f"{OLLAMA_BASE_URL}/api/tags",
            timeout=5
        )
        if response.status_code == 200:
            output.append("   ✓ Ollama server is reachable")
            # Check if model is available
            try:
                models_data = response.json()
                model_names = [m.get("name", "") for m in models_data.get("models", [])]
                if MODEL in model_names or any(MODEL in name for name in model_names):
                    output.append(f"   ✓ Model '{MODEL}' is available")
                else:
                    output.append(f"   ⚠ Model '{MODEL}' not found in available models")
                    output.append(f"   → Available models: {', '.join(model_names[:5])}")
            except (json.JSONDecodeError, KeyError):
                output.append("   ⚠ Could not parse model list")
        else:
            output.append(f"   ✗ Ollama server returned HTTP {response.status_code}")
    except requests.exceptions.ConnectionError:
        output.append(f"   ✗ Cannot connect to Ollama server")
        output.append(f"   → Make sure Ollama is running at {OLLAMA_BASE_URL}")
    except requests.exceptions.Timeout:
        output.append("   ✗ Connection timeout (5 seconds)")
    except Exception as e:
        output.append(f"   ✗ Error: {str(e)}")

    output.append("")

    # 3. Check extension installation
    output.append("3. Chrome Extension:")
    detection_result = detect_chrome_tab_reader_extension()
    if detection_result["found"]:
        output.append(f"   ✓ Extension found ({len(detection_result['extension_ids'])} installation(s))")
        for detail in detection_result["details"][:1]:  # Show first one
            output.append(f"   ID: {detail['id']}")
            output.append(f"   Version: {detail['version']}")
    else:
        output.append("   ✗ Extension not found")
        output.append("   → Install Chrome Tab Reader extension in Chrome")

    output.append("")
    output.append("=== End Status Report ===")

    return "\n".join(output)


def test_bridge_connection(bridge: BridgeConnection, timeout: int = 10) -> bool:
    """Test connection to native messaging bridge.

    Args:
        bridge: BridgeConnection instance to test
        timeout: Timeout in seconds (default: 10 seconds)

    Returns:
        bool: True if connection successful, False otherwise
    """
    logger.info(f"Testing native messaging bridge connection at {bridge.host}:{bridge.port}...")
    logger.info(f"  Timeout: {timeout} seconds")

    start_time = time.time()

    try:
        # Try to connect
        if not bridge.connect():
            elapsed = time.time() - start_time
            logger.error(f"✗ Bridge connection test FAILED after {elapsed:.1f} seconds: Unable to connect")
            logger.error("  Make sure:")
            logger.error("    1. Chrome is running")
            logger.error("    2. Chrome Tab Reader extension is loaded")
            logger.error("    3. Native messaging host is installed")
            return False

        # Set test timeout
        original_timeout = bridge.sock.gettimeout() if bridge.sock else 60
        if bridge.sock:
            bridge.sock.settimeout(timeout)

        # Send a simple ping request to verify the connection works
        test_request = {
            "action": "ping"
        }

        try:
            response = bridge.send_request(test_request)
            elapsed = time.time() - start_time

            # Check if we got a valid response (even if it's an error about unknown action)
            # The important thing is that we got a response at all
            if response:
                logger.info(f"✓ Bridge connection test SUCCESSFUL (completed in {elapsed:.1f} seconds)")
                logger.info("  Native messaging bridge is responding")
                return True
            else:
                logger.warning("✗ Bridge connection test FAILED: Empty response")
                return False

        except ConnectionError as e:
            elapsed = time.time() - start_time
            logger.error(f"✗ Bridge connection test FAILED after {elapsed:.1f} seconds: {str(e)}")
            return False
        finally:
            # Restore original timeout
            if bridge.sock:
                bridge.sock.settimeout(original_timeout)

    except socket.timeout:
        elapsed = time.time() - start_time
        logger.error(f"✗ Bridge connection test FAILED: Timeout after {elapsed:.1f} seconds")
        return False
    except (OSError, socket.error) as e:
        elapsed = time.time() - start_time
        logger.error(f"✗ Bridge connection test FAILED after {elapsed:.1f} seconds: Socket error - {str(e)}")
        return False
    except Exception:
        elapsed = time.time() - start_time
        logger.exception(f"✗ Bridge connection test FAILED after {elapsed:.1f} seconds: Unexpected error")
        return False


def test_ollama_connection(ollama_url: str, model: str, timeout: int = 120) -> bool:
    """Test connection to Ollama server with a simple query.

    Args:
        ollama_url: Base URL of the Ollama server
        model: Model name to test
        timeout: Timeout in seconds (default: 120 seconds / 2 minutes)

    Returns:
        bool: True if connection successful, False otherwise
    """
    logger.info(f"Testing Ollama connection at {ollama_url} with model '{model}'...")
    logger.info(f"  Timeout: {timeout} seconds ({timeout // 60} minutes)")

    start_time = time.time()

    try:
        # Send a minimal test query
        payload = {
            "model": model,
            "messages": [
                {"role": "user", "content": "Hello"}
            ],
            "temperature": 0,
            "stream": False,
            "max_tokens": 5
        }

        logger.debug(f"Sending test request to {ollama_url}/v1/chat/completions")
        logger.info("  → Waiting for Ollama to respond (this may take time if model needs to load)...")
        sys.stderr.flush()  # Ensure log is visible immediately

        response = requests.post(
            f"{ollama_url}/v1/chat/completions",
            json=payload,
            headers={"Content-Type": "application/json"},
            timeout=timeout
        )

        elapsed = time.time() - start_time
        logger.info(f"  → Received HTTP response after {elapsed:.1f} seconds")
        sys.stderr.flush()

        response.raise_for_status()

        data = response.json()

        if "choices" in data and len(data["choices"]) > 0:
            elapsed = time.time() - start_time
            logger.info(f"✓ Ollama connection test SUCCESSFUL (completed in {elapsed:.1f} seconds)")
            logger.info(f"  Model '{model}' is responding correctly")
            sys.stderr.flush()
            return True
        else:
            logger.warning("✗ Ollama connection test FAILED: No choices in response")
            logger.warning(f"  Response: {data}")
            sys.stderr.flush()
            return False

    except requests.exceptions.ConnectionError as e:
        elapsed = time.time() - start_time
        logger.error(f"✗ Ollama connection test FAILED after {elapsed:.1f} seconds: Cannot connect to {ollama_url}")
        logger.error(f"  Error: {str(e)}")
        logger.error(f"  Make sure Ollama is running and accessible at {ollama_url}")
        sys.stderr.flush()
        return False
    except requests.exceptions.Timeout:
        logger.error(f"✗ Ollama connection test FAILED: Timeout after {timeout} seconds")
        logger.error(f"  The model '{model}' may not be loaded or the server is too slow")
        logger.error(f"  Try: ollama run {model}")
        sys.stderr.flush()
        return False
    except requests.exceptions.HTTPError as e:
        elapsed = time.time() - start_time
        logger.error(f"✗ Ollama connection test FAILED after {elapsed:.1f} seconds: HTTP {e.response.status_code}")
        if hasattr(e.response, 'text'):
            logger.error(f"  Response: {e.response.text}")
        sys.stderr.flush()
        return False
    except json.JSONDecodeError as e:
        elapsed = time.time() - start_time
        logger.error(f"✗ Ollama connection test FAILED after {elapsed:.1f} seconds: Invalid JSON response")
        logger.error(f"  Error: {str(e)}")
        sys.stderr.flush()
        return False
    except Exception as e:
        elapsed = time.time() - start_time
        logger.error(f"✗ Ollama connection test FAILED after {elapsed:.1f} seconds: Unexpected error")
        logger.error(f"  Error: {str(e)}", exc_info=True)
        sys.stderr.flush()
        return False


def main():
    """Parse command-line arguments and validate configuration."""
    startup_time = time.time()

    logger.info("=== Chrome Tab Reader MCP Server Starting ===")
    logger.info(f"Python version: {sys.version}")
    logger.info(f"Platform: {platform.system()} {platform.release()}")
    logger.info(f"PID: {os.getpid()}")
    logger.info(f"Log file: {LOG_FILE}")
    sys.stderr.flush()

    parser = argparse.ArgumentParser(
        description="Chrome Tab Reader MCP Server",
        epilog="Required configuration: Set --ollama-url and --model via CLI args or OLLAMA_BASE_URL and OLLAMA_MODEL env vars"
    )

    parser.add_argument(
        "--ollama-url",
        type=str,
        help="URL of the Ollama server (e.g., http://localhost:11434 or http://192.168.1.100:11434). "
             "Required: provide via CLI arg or OLLAMA_BASE_URL environment variable.",
        default=None
    )

    parser.add_argument(
        "--model",
        type=str,
        help="Name of the Ollama model to use (e.g., llama2, qwen, etc.). "
             "Required: provide via CLI arg or OLLAMA_MODEL environment variable.",
        default=None
    )

    parser.add_argument(
        "--bridge-auth-token",
        type=str,
        help="Authentication token for native messaging bridge (optional). "
             "Only needed if native host is started with --require-auth. "
             "Can also be set via BRIDGE_AUTH_TOKEN environment variable.",
        default=None
    )

    parser.add_argument(
        "--context-length",
        type=int,
        help="Context length (num_ctx) for Ollama model (optional). "
             "Controls the context window size in tokens. "
             "Default varies by model (typically 2048). "
             "Can also be set via OLLAMA_CONTEXT_LENGTH environment variable. "
             "Example: --context-length 8192",
        default=None
    )

    args = parser.parse_args()

    # Apply command-line overrides to global configuration
    global OLLAMA_BASE_URL, MODEL, BRIDGE_AUTH_TOKEN, OLLAMA_CONTEXT_LENGTH

    if args.ollama_url:
        OLLAMA_BASE_URL = args.ollama_url

    if args.model:
        MODEL = args.model

    if args.bridge_auth_token:
        BRIDGE_AUTH_TOKEN = args.bridge_auth_token

    if args.context_length:
        OLLAMA_CONTEXT_LENGTH = str(args.context_length)

    # Validate that configuration is provided
    if not OLLAMA_BASE_URL:
        logger.error("OLLAMA_BASE_URL not configured")
        raise ValueError(
            "OLLAMA_BASE_URL must be provided via --ollama-url argument or OLLAMA_BASE_URL environment variable. "
            "Example: uv run chrome_tab_mcp_server.py --ollama-url http://localhost:11434"
        )

    if not MODEL:
        logger.error("OLLAMA_MODEL not configured")
        raise ValueError(
            "OLLAMA_MODEL must be provided via --model argument or OLLAMA_MODEL environment variable. "
            "Example: uv run chrome_tab_mcp_server.py --model llama2"
        )

    logger.info("Configuration:")
    logger.info(f"  Ollama URL: {OLLAMA_BASE_URL}")
    logger.info(f"  Model: {MODEL}")
    logger.info(f"  Context Length: {OLLAMA_CONTEXT_LENGTH if OLLAMA_CONTEXT_LENGTH else 'default (model-specific)'}")
    logger.info(f"  Bridge: {BRIDGE_HOST}:{BRIDGE_PORT}")
    logger.info(f"  Bridge Auth: {'ENABLED' if BRIDGE_AUTH_TOKEN else 'DISABLED'}")
    logger.info("")
    sys.stderr.flush()

    # Detect Chrome extension ID
    logger.info("=== Detecting Chrome Tab Reader Extension ===")
    sys.stderr.flush()

    extension_id, source = get_extension_id()

    if extension_id:
        logger.info(f"✓ Extension ID: {extension_id}")
        logger.info(f"  Source: {source}")
    else:
        logger.warning(f"✗ Extension ID: {source}")
        logger.warning("  The MCP server will still start, but may have issues connecting to the extension.")
        logger.warning("  You can set CHROME_EXTENSION_ID in .env or install the extension in Chrome.")

    logger.info("")
    sys.stderr.flush()

    # Initialize bridge connection
    global bridge_connection
    bridge_connection = BridgeConnection(BRIDGE_HOST, BRIDGE_PORT, BRIDGE_AUTH_TOKEN)
    logger.info("Bridge connection manager initialized")
    logger.info("")
    sys.stderr.flush()

    # Test bridge connection
    logger.info("=== Testing Native Messaging Bridge Connection ===")
    sys.stderr.flush()

    bridge_test_start = time.time()
    bridge_ok = test_bridge_connection(bridge_connection, timeout=10)
    bridge_test_elapsed = time.time() - bridge_test_start

    logger.info(f"Bridge connection test completed in {bridge_test_elapsed:.1f} seconds")
    logger.info("")
    sys.stderr.flush()

    if not bridge_ok:
        logger.warning("⚠ WARNING: Native messaging bridge connection test failed!")
        logger.warning("  MCP server will start, but Chrome tab extraction will not work until:")
        logger.warning("    1. Chrome is running")
        logger.warning("    2. Chrome Tab Reader extension is loaded")
        logger.warning("    3. Native messaging host is installed and running")
        logger.warning("  The bridge will automatically reconnect when these requirements are met.")
        logger.warning("")
        sys.stderr.flush()

    # Test Ollama connection before starting server
    logger.info("=== Testing Ollama Connection ===")
    logger.info("NOTE: This may take up to 2 minutes if the model needs to be loaded into memory")
    sys.stderr.flush()

    test_start = time.time()
    connection_ok = test_ollama_connection(OLLAMA_BASE_URL, MODEL, timeout=120)
    test_elapsed = time.time() - test_start

    logger.info(f"Connection test completed in {test_elapsed:.1f} seconds")
    logger.info("")
    sys.stderr.flush()

    if not connection_ok:
        logger.error("✗ FATAL: Ollama connection test failed!")
        logger.error("  Cannot start MCP server without working Ollama connection.")
        logger.error("  Please check:")
        logger.error(f"    1. Ollama is running at {OLLAMA_BASE_URL}")
        logger.error(f"    2. Model '{MODEL}' is available (try: ollama run {MODEL})")
        logger.error("")
        raise RuntimeError(
            f"Failed to connect to Ollama server at {OLLAMA_BASE_URL} with model '{MODEL}'. "
            f"The MCP server requires a working Ollama connection to function. "
            f"Please ensure Ollama is running and the model is available."
        )

    total_elapsed = time.time() - startup_time
    logger.info("=== MCP Server Ready ===")
    logger.info(f"Total startup time: {total_elapsed:.1f} seconds")
    logger.info(f"  Bridge: {'✓ Connected' if bridge_ok else '✗ Not connected (will retry on demand)'}")
    logger.info("  Ollama: ✓ Connected")
    logger.info("")
    sys.stderr.flush()


if __name__ == "__main__":
    main()
    logger.info("=== Starting MCP protocol handler (stdin/stdout) ===")
    logger.info("Server will now listen for MCP requests on stdin")
    logger.info("All further output goes to stderr or log file to avoid breaking MCP protocol")
    sys.stderr.flush()
    mcp.run()<|MERGE_RESOLUTION|>--- conflicted
+++ resolved
@@ -133,15 +133,9 @@
                         pass
                     self.sock = None
 
-<<<<<<< HEAD
                 # Create new socket
                 self.sock = socket.socket(socket.AF_INET, socket.SOCK_STREAM)
                 self.sock.settimeout(60)  # 60 second timeout
-=======
-            # Create new socket
-            self.sock = socket.socket(socket.AF_INET, socket.SOCK_STREAM)
-            self.sock.settimeout(300)  # 5 minute timeout
->>>>>>> 0e214c0c
 
                 # Connect
                 self.sock.connect((self.host, self.port))

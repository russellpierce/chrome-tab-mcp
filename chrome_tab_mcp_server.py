--- conflicted
+++ resolved
@@ -744,7 +744,6 @@
         return "\n".join(output)
 
 
-<<<<<<< HEAD
 def get_extension_id() -> tuple[str | None, str]:
     """Get the Chrome Tab Reader extension ID.
 
@@ -782,7 +781,6 @@
 
     # Not found
     return None, "not found (no env var set and auto-detection failed)"
-=======
 @mcp.tool()
 def get_raw_tab_content() -> str:
     """Get raw extracted content from current Chrome tab without AI processing.
@@ -937,7 +935,6 @@
     output.append("=== End Status Report ===")
 
     return "\n".join(output)
->>>>>>> 76edd234
 
 
 def test_bridge_connection(bridge: BridgeConnection, timeout: int = 10) -> bool:

#!/usr/bin/env python3
# /// script
# requires-python = ">=3.8"
# dependencies = [
#   "fastmcp",
#   "requests",
#   "python-dotenv",
# ]
# ///
"""Chrome Tab Reader MCP Server

A Model Context Protocol server that processes Chrome tab content using local Ollama.
Supports full page analysis or filtered content extraction with flexible keyword-based filtering.
"""

from fastmcp import FastMCP
from dotenv import load_dotenv
import requests
import re
import os
import sys
import argparse
import json
import socket
import platform
import logging
import time
from pathlib import Path

# Load environment variables from .env file
load_dotenv()

# Set up logging
LOG_DIR = Path(__file__).parent
LOG_FILE = LOG_DIR / "mcp_server.log"

logging.basicConfig(
    level=logging.DEBUG,
    format='[%(asctime)s] %(levelname)s: %(message)s',
    handlers=[
        logging.FileHandler(str(LOG_FILE)),
        logging.StreamHandler(sys.stderr)  # Also log to stderr for debugging
    ]
)
logger = logging.getLogger(__name__)

# Ensure logs are flushed immediately and use UTF-8 encoding on Windows
for handler in logging.getLogger().handlers:
    handler.setFormatter(logging.Formatter('[%(asctime)s] %(levelname)s: %(message)s'))
    if isinstance(handler, logging.StreamHandler):
        # Reconfigure stream to use UTF-8 encoding (fixes Windows cp1252 encoding issues)
        if hasattr(handler.stream, 'reconfigure'):
            handler.stream.reconfigure(line_buffering=True, encoding='utf-8')
        # Python < 3.7: Try to set encoding on the stream writer
        elif hasattr(handler.stream, 'buffer'):
            import io
            handler.stream = io.TextIOWrapper(handler.stream.buffer, encoding='utf-8', line_buffering=True)

# Configuration - must be provided via command-line args or environment variables
# These will be validated and set in main()
OLLAMA_BASE_URL = os.getenv("OLLAMA_BASE_URL")
MODEL = os.getenv("OLLAMA_MODEL")
BRIDGE_AUTH_TOKEN = os.getenv("BRIDGE_AUTH_TOKEN")  # Optional auth token for native bridge
OLLAMA_CONTEXT_LENGTH = os.getenv("OLLAMA_CONTEXT_LENGTH")  # Optional context length (num_ctx)
CHROME_EXTENSION_ID = os.getenv("CHROME_EXTENSION_ID")  # Optional - will auto-detect if not provided

DEFAULT_SYSTEM_PROMPT = (
    "You are a helpful AI assistant. Process the attached webpage. "
    "Think about the questions someone might ask of the contents on this page and provide the answers. "
    "Certainly extract any key information that does not fit in the question and response format. "
    "Your total response must be smaller than the contents of the page you were provided."
)

# Native messaging bridge TCP configuration
BRIDGE_HOST = "127.0.0.1"
BRIDGE_PORT = 8765

# URL filtering for logs (configurable via environment variable)
# Format: comma-separated list of URL patterns to exclude from logs
# Example: CHROME_TAB_LOG_EXCLUDE_URLS="example.com,test.local"
LOG_EXCLUDE_URLS = [
    pattern.strip()
    for pattern in os.getenv("CHROME_TAB_LOG_EXCLUDE_URLS", "").lower().split(",")
    if pattern.strip()
]


def should_log_url(url: str | None) -> bool:
    """Check if URL should be included in logs based on exclude patterns.

    Args:
        url: URL to check (can be None)

    Returns:
        bool: False if URL matches any exclude pattern, True otherwise
    """
    if not url or not LOG_EXCLUDE_URLS:
        return True
    url_lower = url.lower()
    return not any(excluded in url_lower for excluded in LOG_EXCLUDE_URLS)


class BridgeConnection:
    """Manages persistent connection to the native messaging bridge."""

    def __init__(self, host: str, port: int, auth_token: str | None = None):
        self.host = host
        self.port = port
        self.auth_token = auth_token
        self.sock = None
        self._lock = None

    def connect(self, max_retries: int = 3, initial_delay: float = 1.0) -> bool:
        """Establish connection to the bridge with exponential backoff.

        Args:
            max_retries: Maximum number of connection attempts (default: 3)
            initial_delay: Initial delay between retries in seconds (default: 1.0)

        Returns:
            bool: True if connection successful, False otherwise
        """
        logger.info(f"Connecting to native messaging bridge at {self.host}:{self.port}")

        for attempt in range(max_retries):
            try:
                # Close existing connection if any
                if self.sock:
                    try:
                        self.sock.close()
                    except (OSError, socket.error):
                        # Ignore errors when closing old socket
                        pass
                    self.sock = None

<<<<<<< HEAD
            # Create new socket
            self.sock = socket.socket(socket.AF_INET, socket.SOCK_STREAM)
            self.sock.settimeout(60)  # 60 second timeout
=======
                # Create new socket
                self.sock = socket.socket(socket.AF_INET, socket.SOCK_STREAM)
                self.sock.settimeout(60)  # 60 second timeout
>>>>>>> cb58455b

                # Connect
                self.sock.connect((self.host, self.port))
                logger.info(f"✓ Successfully connected to native messaging bridge (attempt {attempt + 1}/{max_retries})")

                # Send authentication if configured
                if self.auth_token:
                    logger.debug("Sending authentication token")
                    auth_line = f"AUTH {self.auth_token}\n"
                    self.sock.sendall(auth_line.encode('utf-8'))
                    logger.debug("Authentication sent")

                return True

            except ConnectionRefusedError:
                self.sock = None
                if attempt < max_retries - 1:
                    delay = initial_delay * (2 ** attempt)
                    logger.warning(f"✗ Connection refused (attempt {attempt + 1}/{max_retries}), retrying in {delay}s...")
                    time.sleep(delay)
                else:
                    logger.error(f"✗ Connection refused at {self.host}:{self.port} after {max_retries} attempts")
                    return False
            except (OSError, socket.error) as e:
                self.sock = None
                if attempt < max_retries - 1:
                    delay = initial_delay * (2 ** attempt)
                    logger.warning(f"✗ Socket error (attempt {attempt + 1}/{max_retries}): {str(e)}, retrying in {delay}s...")
                    time.sleep(delay)
                else:
                    logger.error(f"✗ Socket connection error after {max_retries} attempts: {str(e)}")
                    return False
            except Exception:
                self.sock = None
                if attempt < max_retries - 1:
                    delay = initial_delay * (2 ** attempt)
                    logger.warning(f"✗ Unexpected error (attempt {attempt + 1}/{max_retries}), retrying in {delay}s...")
                    time.sleep(delay)
                else:
                    logger.exception("✗ Unexpected connection error")
                    return False

        return False

    def is_connected(self) -> bool:
        """Check if connection is active."""
        return self.sock is not None

    def send_request(self, request: dict) -> dict:
        """Send request to bridge and receive response.

        Args:
            request: Request dictionary to send

        Returns:
            dict: Response from bridge

        Raises:
            ConnectionError: If connection fails
        """
        # Ensure we're connected
        if not self.is_connected():
            logger.info("Connection lost, reconnecting...")
            if not self.connect():
                raise ConnectionError("Failed to connect to native messaging bridge")

        try:
            logger.debug(f"Sending request: {request}")
            request_json = json.dumps(request) + '\n'
            self.sock.sendall(request_json.encode('utf-8'))

            # Receive response
            logger.debug("Waiting for response from native messaging bridge...")
            response_data = b''
            while True:
                try:
                    chunk = self.sock.recv(4096)
                    if not chunk:
                        # Connection closed by remote
                        # Check if we already have a complete response
                        if response_data and b'\n' in response_data:
                            logger.debug("Connection closed after receiving complete response")
                            break
                        logger.warning("Connection closed by bridge, will reconnect on next request")
                        self.sock = None
                        raise ConnectionError("Bridge closed connection")
                    response_data += chunk
                    # Check for newline (message delimiter)
                    if b'\n' in response_data:
                        break
                except (socket.error, OSError) as e:
                    # On Windows, socket shutdown can raise WinError 10053 or similar
                    # If we already have a complete response, treat this as success
                    if response_data and b'\n' in response_data:
                        logger.debug(f"Socket error after receiving complete response (treating as success): {str(e)}")
                        break
                    # Otherwise, re-raise the error
                    raise

            if not response_data:
                logger.error("No response from bridge")
                self.sock = None
                raise ConnectionError("No response from native messaging bridge")

            # Extract message up to first newline
            # (JSON encoding ensures newlines in strings are escaped)
            newline_pos = response_data.index(b'\n')
            message_data = response_data[:newline_pos]

            # Parse response
            try:
                response = json.loads(message_data.decode('utf-8'))
            except json.JSONDecodeError as e:
                logger.error(f"Failed to parse JSON response: {e}")
                logger.error(f"Raw data (first 500 bytes): {message_data[:500]}")
                raise ConnectionError(f"Invalid JSON from bridge: {str(e)}")
            logger.info(f"✓ Received response: status={response.get('status')}, content_length={len(response.get('content', ''))}")
            if should_log_url(response.get('url')):
                logger.debug(f"Response details: title={response.get('title')}, url={response.get('url')}")
            return response

        except socket.timeout:
            logger.error("✗ Timeout waiting for bridge response")
            self.sock = None
            raise ConnectionError("Timeout waiting for extension response (60 seconds)")
        except (socket.error, OSError) as e:
            logger.error(f"✗ Socket error: {str(e)}")
            self.sock = None
            raise ConnectionError(f"Socket error: {str(e)}")
        except ConnectionError:
            # Re-raise ConnectionError from JSON parsing or other connection issues
            raise

    def close(self):
        """Close the connection."""
        if self.sock:
            try:
                self.sock.close()
                logger.info("Bridge connection closed")
            except (OSError, socket.error):
                # Ignore errors when closing socket
                pass
            self.sock = None


# Global bridge connection instance (initialized in main())
bridge_connection: BridgeConnection | None = None


def get_chrome_profiles_from_local_state(user_data_dir: Path) -> list[str]:
    """
    Parse Chrome's Local State JSON file to get the official list of profiles.

    This is the recommended method per Chromium documentation, as it reads the
    profile metadata directly from Chrome's configuration.

    Args:
        user_data_dir: Path to Chrome's User Data directory

    Returns:
        list[str]: List of profile directory names (e.g., ["Default", "Profile 1"])
    """
    local_state_path = user_data_dir / "Local State"

    if not local_state_path.exists():
        logger.debug(f"Local State file not found: {local_state_path}")
        return []

    try:
        with open(local_state_path, 'r', encoding='utf-8') as f:
            local_state = json.load(f)

        # Profile info is stored under profile.info_cache
        profile_info_cache = local_state.get("profile", {}).get("info_cache", {})

        if not profile_info_cache:
            logger.debug("No profile.info_cache found in Local State")
            return []

        # Keys in info_cache are profile directory names
        profiles = list(profile_info_cache.keys())
        logger.info(f"Found {len(profiles)} profile(s) in Local State: {profiles}")
        return profiles

    except (OSError, json.JSONDecodeError) as e:
        logger.warning(f"Failed to parse Local State file: {e}")
        return []


def get_chrome_extension_directories() -> list[Path]:
    """
    Get Chrome extension directories for all profiles on the current platform.

    Uses the recommended Chromium approach:
    1. Parse Local State JSON to get official profile list
    2. Fall back to directory enumeration if Local State is unavailable

    Returns:
        list[Path]: List of extension directory paths that exist
    """
    system = platform.system()
    home = Path.home()
    extension_dirs = []

    logger.info(f"Searching for Chrome extension directories on {system}")
    logger.debug(f"Home directory: {home}")

    if system == "Linux":
        # Chrome and Chromium on Linux
        base_dirs = [
            home / ".config/google-chrome",
            home / ".config/chromium",
        ]
    elif system == "Darwin":
        # macOS
        base_dirs = [
            home / "Library/Application Support/Google/Chrome",
            home / "Library/Application Support/Chromium",
        ]
    elif system == "Windows":
        # Windows
        local_appdata = Path(os.environ.get("LOCALAPPDATA", home / "AppData/Local"))
        logger.debug(f"LOCALAPPDATA: {local_appdata}")
        base_dirs = [
            local_appdata / "Google/Chrome/User Data",
            local_appdata / "Chromium/User Data",
        ]
    else:
        logger.warning(f"Unsupported platform: {system}")
        return []

    logger.debug(f"Base directories to check: {base_dirs}")

    # Check each base directory for profiles
    for base_dir in base_dirs:
        logger.debug(f"Checking base directory: {base_dir}")
        if not base_dir.exists():
            logger.debug(f"  Base directory does not exist: {base_dir}")
            continue

        logger.debug("  Base directory exists, discovering profiles...")

        # Method 1: Try to get profiles from Local State JSON (recommended)
        profile_names = get_chrome_profiles_from_local_state(base_dir)

        # Method 2: Fallback to directory enumeration if Local State unavailable
        if not profile_names:
            logger.debug("  Falling back to directory enumeration")
            profile_names = [
                d.name for d in base_dir.iterdir()
                if d.is_dir() and (d.name == "Default" or d.name.startswith("Profile"))
            ]
            logger.debug(f"  Found {len(profile_names)} profile(s) via enumeration: {profile_names}")

        # Check each profile for Extensions directory
        for profile_name in profile_names:
            profile_dir = base_dir / profile_name
            ext_dir = profile_dir / "Extensions"

            logger.debug(f"    Checking profile: {profile_name} → {ext_dir}")
            if ext_dir.exists() and ext_dir.is_dir():
                logger.info(f"    ✓ Found Extensions directory: {ext_dir}")
                extension_dirs.append(ext_dir)
            else:
                logger.debug(f"    ✗ No Extensions directory in: {profile_name}")

    logger.info(f"Total extension directories found: {len(extension_dirs)}")
    return extension_dirs


def detect_chrome_tab_reader_extension() -> dict:
    """
    Detect Chrome Tab Reader extension ID(s) from Chrome's extension directories.

    Returns:
        dict: {
            "found": bool,
            "extension_ids": list[str],
            "details": list[dict],  # Each dict contains: id, name, version, profile_path
            "error": str | None
        }
    """
    logger.info("Starting Chrome Tab Reader extension detection")
    try:
        extension_dirs = get_chrome_extension_directories()

        if not extension_dirs:
            error_msg = f"No Chrome/Chromium extension directories found for platform: {platform.system()}"
            logger.warning(error_msg)
            return {
                "found": False,
                "extension_ids": [],
                "details": [],
                "error": error_msg
            }

        found_extensions = []

        # Search each extension directory
        for ext_dir in extension_dirs:
            logger.debug(f"Scanning extensions in: {ext_dir}")
            extension_count = 0
            # Each subdirectory name is an extension ID
            for ext_id_dir in ext_dir.iterdir():
                if not ext_id_dir.is_dir():
                    continue

                ext_id = ext_id_dir.name

                # Extension ID should be 32 lowercase letters
                if not (len(ext_id) == 32 and ext_id.isalpha() and ext_id.islower()):
                    continue

                extension_count += 1

                # Find the version directory (there should be one subdirectory with version number)
                version_dirs = [d for d in ext_id_dir.iterdir() if d.is_dir()]
                if not version_dirs:
                    continue

                # Check the first version directory for manifest.json
                version_dir = version_dirs[0]
                manifest_path = version_dir / "manifest.json"

                if not manifest_path.exists():
                    continue

                try:
                    with open(manifest_path, 'r', encoding='utf-8') as f:
                        manifest = json.load(f)

                    # Check if this is Chrome Tab Reader
                    name = manifest.get("name", "")
                    if "Chrome Tab Reader" in name:
                        logger.info(f"  ✓ Found Chrome Tab Reader: {ext_id}")
                        logger.info(f"    Name: {name}, Version: {manifest.get('version', 'unknown')}")
                        found_extensions.append({
                            "id": ext_id,
                            "name": name,
                            "version": manifest.get("version", "unknown"),
                            "profile_path": str(ext_dir.parent)
                        })
                except (json.JSONDecodeError, IOError) as e:
                    # Skip extensions with unreadable manifests
                    logger.debug(f"  Skipping extension {ext_id}: {e}")
                    continue

            logger.debug(f"  Scanned {extension_count} extensions in {ext_dir}")

        if found_extensions:
            logger.info(f"Successfully detected {len(found_extensions)} Chrome Tab Reader installation(s)")
            return {
                "found": True,
                "extension_ids": [ext["id"] for ext in found_extensions],
                "details": found_extensions,
                "error": None
            }
        else:
            error_msg = "Chrome Tab Reader extension not found in any Chrome profile. Make sure the extension is installed."
            logger.warning(error_msg)
            return {
                "found": False,
                "extension_ids": [],
                "details": [],
                "error": error_msg
            }

    except Exception as e:
        error_msg = f"Error detecting extension: {str(e)}"
        logger.error(error_msg, exc_info=True)
        return {
            "found": False,
            "extension_ids": [],
            "details": [],
            "error": error_msg
        }


# Initialize FastMCP server
mcp = FastMCP(
    "Chrome Tab Reader",
    instructions="""
<<<<<<< HEAD
    Processes content from the active Chrome tab using local AI analysis.

    Supports flexible content filtering:
    - Default: Full page content analysis
    - Custom system prompt: Analyze with custom instructions
    - Custom keywords: Filter specific sections (start/end parameters)

    Uses local Ollama server with Qwen3-30B-A3B-Thinking model.
    """,
    request_timeout=300  # 5 minute timeout for long-running operations
=======
    Extracts and processes content from the active Chrome tab using local Ollama AI.

    **Purpose**: Distill web content with a cheaper local model before expensive LLM analysis.

    **Core Tools**:
    - process_chrome_tab(system_prompt=None): Extract and analyze current tab
      • Default: Generates Q&A format summary smaller than original page
      • Custom: Use system_prompt for specialized tasks (summarize, extract data, etc.)
      • Uses three-phase extraction: lazy-loading → DOM stability → Readability.js

    - get_raw_tab_content(): Get raw extracted content without AI processing
      • Useful when you want to process content yourself or when Ollama is unavailable
      • Returns cleaned text from Readability.js extraction

    - check_connection_status(): Check bridge and Ollama connectivity
      • Diagnose connection issues with Chrome extension and AI server
      • Returns status of native messaging bridge and Ollama server

    - find_extension_id(): Troubleshoot extension installation
      • Scans Chrome profiles to locate extension
      • Returns installation paths and version info

    **Prerequisites**:
    ✓ Chrome browser running
    ✓ Chrome Tab Reader extension installed and loaded
    ✓ Native messaging host configured
    ✓ Ollama server running with configured model

    **When to Use**:
    - User asks about current webpage content
    - Need to extract structured data from page
    - Want to summarize before detailed analysis (save tokens)

    **Error Handling**:
    - If extraction fails: Check Chrome is running and extension loaded
    - If Ollama fails: Verify Ollama server is running
    - Use check_connection_status() for diagnostics
    - Use find_extension_id() for installation verification
    """
>>>>>>> cb58455b
)


def extract_tab_content_via_extension() -> dict:
    """
    Extract content from current Chrome tab via Native Messaging bridge.

    Uses the global persistent bridge connection with automatic reconnection on failure.

    Returns:
        dict: Response from extension with 'status', 'content', 'title', 'url', etc.
    """
    global bridge_connection

    if bridge_connection is None:
        error_msg = "Bridge connection not initialized. Server may not have started properly."
        logger.error(f"✗ {error_msg}")
        return {
            "status": "error",
            "error": error_msg
        }

    logger.info("Extracting tab content via native messaging bridge")

    try:
        # Prepare extraction request
        request = {
            "action": "extract_current_tab",
            "strategy": "three-phase"
        }

        # Send request via persistent connection (handles reconnection automatically)
        response = bridge_connection.send_request(request)
        return response

    except ConnectionError as e:
        error_msg = f"Failed to communicate with native messaging bridge: {str(e)}"
        logger.error(f"✗ {error_msg}")
        logger.error("  Make sure:")
        logger.error("    1. Chrome is running")
        logger.error("    2. Chrome Tab Reader extension is loaded")
        logger.error("    3. Native messaging host is installed")
        return {
            "status": "error",
            "error": error_msg
        }
    except json.JSONDecodeError as e:
        error_msg = f"Invalid JSON response from bridge: {str(e)}"
        logger.error(f"✗ {error_msg}")
        return {
            "status": "error",
            "error": error_msg
        }
    except Exception as e:
        error_msg = f"Unexpected error communicating with extension: {str(e)}"
        logger.exception(f"✗ {error_msg}")
        return {
            "status": "error",
            "error": error_msg
        }


@mcp.tool()
def process_chrome_tab(
    system_prompt: str | None = None
) -> str:
    """Process current Chrome tab content with AI analysis.

    Extracts and analyzes content from the active Chrome tab using the browser
    extension's sophisticated three-phase extraction pipeline:
    1. Trigger lazy-loading by simulating scroll (handles infinite scroll, lazy images)
    2. Wait for DOM stability (handles SPAs, dynamic content)
    3. Extract clean content with Readability.js (removes ads, navigation, footers)

    Then processes the extracted content through local Ollama for AI analysis.
    This is ideal for distilling web content with a cheaper local model before
    sending summarized information to more expensive cloud models.

    Prerequisites:
    - Chrome browser must be running
    - Chrome Tab Reader extension must be installed and loaded
    - Native messaging host must be configured
    - Ollama server must be running with configured model
    - User must have an active tab open in Chrome

    Args:
        system_prompt: Optional custom prompt for AI analysis. If not provided,
            uses default prompt that extracts key information in Q&A format and
            produces output smaller than the input page. Custom prompts enable
            specialized tasks like summarization, data extraction, or analysis.

    Returns:
        str: AI-generated analysis of the tab content. Thinking tags (<think>)
            are automatically stripped from the response. Returns error message
            if extraction or AI processing fails.

    Examples:
        # Default analysis - generates Q&A and key information
        process_chrome_tab()
        # → "Q: What is this page about? A: ..."

        # Custom summarization
        process_chrome_tab(system_prompt="Summarize this page in 3 bullet points")
        # → "• Main point 1\n• Main point 2\n• Main point 3"

        # Specialized data extraction
        process_chrome_tab(system_prompt="Extract all product names and prices as JSON")
        # → '{"products": [{"name": "...", "price": "..."}]}'

        # Analysis task
        process_chrome_tab(system_prompt="What are the main arguments in this article?")
        # → "The article presents three main arguments: ..."

    Error Handling:
        If this tool fails, use check_connection_status() to diagnose the issue.
        Common problems:
        - Chrome not running: Start Chrome browser
        - Extension not loaded: Check chrome://extensions/
        - Ollama not running: Start Ollama server
        - No active tab: Open a webpage in Chrome
    """
    # Extract content from Chrome tab via extension
    extraction_result = extract_tab_content_via_extension()

    if extraction_result.get("status") != "success":
        error_msg = extraction_result.get("error", "Unknown error during content extraction")
        return f"Error extracting tab content: {error_msg}"

    tab_content = extraction_result.get("content", "")
    if not tab_content:
        return "Error: No content retrieved from Chrome tab"

    # Use custom system prompt or default
    prompt = system_prompt if system_prompt is not None else DEFAULT_SYSTEM_PROMPT

    # Prepare API request
    payload = {
        "model": MODEL,
        "messages": [
            {"role": "system", "content": prompt},
            {"role": "user", "content": tab_content}
        ],
        "temperature": 0,
        "stream": False,
        "enable_thinking": True
    }

    # Add context length (num_ctx) if configured
    if OLLAMA_CONTEXT_LENGTH:
        payload["options"] = {
            "num_ctx": int(OLLAMA_CONTEXT_LENGTH)
        }

    # Call Ollama API
    try:
        response = requests.post(
            f"{OLLAMA_BASE_URL}/v1/chat/completions",
            json=payload,
            headers={"Content-Type": "application/json"},
            timeout=300  # 5 minute timeout for thinking models
        )
        response.raise_for_status()

        data = response.json()

        if "choices" not in data or len(data["choices"]) == 0:
            return f"Error: No response from AI model. Response: {data}"

        generated_text = data["choices"][0]["message"]["content"]

        # Remove <think>...</think> tags and their content
        cleaned_text = re.sub(r'<think>.*?</think>', '', generated_text, flags=re.DOTALL).strip()

        if not cleaned_text:
            return "Error: AI generated only thinking content, no final answer"

        return cleaned_text

    except requests.exceptions.ConnectionError:
        return f"Error: Cannot connect to Ollama server at {OLLAMA_BASE_URL}. Make sure Ollama is running."
    except requests.exceptions.Timeout:
        return "Error: Timeout waiting for AI response (exceeded 5 minutes)"
    except requests.exceptions.HTTPError as e:
        error_msg = f"Error: HTTP {e.response.status_code} from Ollama server"
        if hasattr(e.response, 'text'):
            error_msg += f"\nResponse: {e.response.text}"
        return error_msg
    except json.JSONDecodeError as e:
        return (
            f"Error: Ollama server returned invalid JSON response. "
            f"This may indicate a server error or misconfiguration. "
            f"Details: {str(e)}"
        )
    except Exception as e:
        return f"Error calling Ollama API: {str(e)}"


@mcp.tool()
def find_extension_id() -> str:
    """Find the Chrome Tab Reader extension ID on this system.

    Scans Chrome/Chromium extension directories across all user profiles to
    automatically detect installed Chrome Tab Reader extensions. This diagnostic
    tool is essential for:
    - Setting up native messaging host configuration
    - Troubleshooting connection issues
    - Verifying the extension is properly installed
    - Finding the extension ID after installation

    The tool searches platform-specific Chrome extension directories:
    - Linux: ~/.config/google-chrome/*/Extensions/
    - macOS: ~/Library/Application Support/Google/Chrome/*/Extensions/
    - Windows: %LOCALAPPDATA%/Google/Chrome/User Data/*/Extensions/

    Returns:
        str: Human-readable report containing:
            - Extension ID(s) found (32 character lowercase string)
            - Extension version number
            - Chrome profile path where installed
            - Installation instructions for native messaging host
            - Error details if extension not found

    Examples:
        # Check if extension is installed
        find_extension_id()
        # → "Chrome Tab Reader Extension Detected!
        #    Extension ID: abcdefghijklmnopqrstuvwxyz123456
        #    Version: 1.0.0
        #    Profile: /home/user/.config/google-chrome/Default
        #
        #    To configure native messaging, run:
        #      ./install_native_host.sh abcdefghijklmnopqrstuvwxyz123456"

        # Multiple profiles
        find_extension_id()
        # → Reports all Chrome profiles with the extension installed

        # Extension not found
        find_extension_id()
        # → "Chrome Tab Reader Extension NOT Found
        #    Error: Chrome Tab Reader extension not found in any Chrome profile
        #    Troubleshooting: ..."

    Use Case - Native Messaging Setup:
        After installing the Chrome extension, use this tool to get the
        extension ID needed for native messaging configuration:

        1. Install extension in Chrome (chrome://extensions/)
        2. Run find_extension_id() to get the ID
        3. Use the ID with install_native_host script
    """
    result = detect_chrome_tab_reader_extension()

    if result["found"]:
        output = ["Chrome Tab Reader Extension Detected!", ""]

        # Show each instance
        for detail in result["details"]:
            output.append(f"Extension ID: {detail['id']}")
            output.append(f"  Name: {detail['name']}")
            output.append(f"  Version: {detail['version']}")
            output.append(f"  Profile: {detail['profile_path']}")
            output.append("")

        # If multiple instances found
        if len(result["details"]) > 1:
            output.append(f"Note: Extension found in {len(result['details'])} Chrome profiles.")
            output.append("All instances have the same ID (as expected)." if len(set(result["extension_ids"])) == 1 else "WARNING: Different IDs found in different profiles!")
            output.append("")

        # Add usage instructions
        output.append("To configure native messaging, run:")
        output.append(f"  ./install_native_host.sh {result['extension_ids'][0]}")
        output.append("")
        output.append("Or manually update the native messaging manifest:")
        output.append(f"  allowed_origins: [\"chrome-extension://{result['extension_ids'][0]}/\"]")

        return "\n".join(output)
    else:
        error_msg = result.get("error", "Unknown error")
        output = [
            "Chrome Tab Reader Extension NOT Found",
            "",
            f"Error: {error_msg}",
            "",
            "Troubleshooting:",
            "1. Install the Chrome Tab Reader extension in Chrome",
            "2. Verify it appears in chrome://extensions/",
            "3. Ensure Chrome is installed (checked directories for Chrome and Chromium)",
            "",
            f"Platform: {platform.system()}",
        ]
        return "\n".join(output)


def get_extension_id() -> tuple[str | None, str]:
    """Get the Chrome Tab Reader extension ID.

    Tries in order:
    1. CHROME_EXTENSION_ID environment variable (highest priority)
    2. Auto-detection by scanning Chrome extension directories

    Returns:
        tuple[str | None, str]: (extension_id, source_description)
            extension_id: The detected extension ID, or None if not found
            source_description: Human-readable description of where the ID came from
    """
    # Try environment variable first
    if CHROME_EXTENSION_ID:
        # Validate format (32 lowercase letters)
        if len(CHROME_EXTENSION_ID) == 32 and CHROME_EXTENSION_ID.isalpha() and CHROME_EXTENSION_ID.islower():
            return CHROME_EXTENSION_ID, "environment variable CHROME_EXTENSION_ID"
        else:
            logger.warning(f"CHROME_EXTENSION_ID env var has invalid format: {CHROME_EXTENSION_ID}")
            logger.warning("  Extension IDs must be 32 lowercase letters (a-z)")
            logger.warning("  Falling back to auto-detection...")

    # Try auto-detection
    logger.info("Auto-detecting Chrome Tab Reader extension ID...")
    detection_result = detect_chrome_tab_reader_extension()

    if detection_result["found"] and detection_result["extension_ids"]:
        ext_id = detection_result["extension_ids"][0]
        profile_count = len(detection_result["details"])
        if profile_count > 1:
            return ext_id, f"auto-detected (found in {profile_count} Chrome profiles)"
        else:
            profile_path = detection_result["details"][0]["profile_path"]
            return ext_id, f"auto-detected from {profile_path}"

    # Not found
    return None, "not found (no env var set and auto-detection failed)"
@mcp.tool()
def get_raw_tab_content() -> str:
    """Get raw extracted content from current Chrome tab without AI processing.

    Extracts content using the browser extension's three-phase extraction pipeline
    (lazy-loading, DOM stability, Readability.js cleaning) but returns the raw
    text without sending it through Ollama for AI analysis.

    This is useful when:
    - You want to process the content yourself with different prompts
    - Ollama server is unavailable or slow
    - You need the full unprocessed content for analysis
    - You want to inspect what was extracted before AI processing

    Returns:
        str: Raw cleaned text content from the current Chrome tab, or error message
            if extraction fails.

    Examples:
        get_raw_tab_content()
        # → Returns raw text content extracted from current tab

        # Use case: Get raw content, then process with custom logic
        raw_content = get_raw_tab_content()
        # ... analyze raw_content yourself ...
    """
    # Extract content from Chrome tab via extension
    extraction_result = extract_tab_content_via_extension()

    if extraction_result.get("status") != "success":
        error_msg = extraction_result.get("error", "Unknown error during content extraction")
        return f"Error extracting tab content: {error_msg}"

    tab_content = extraction_result.get("content", "")
    if not tab_content:
        return "Error: No content retrieved from Chrome tab"

    # Include metadata for context
    title = extraction_result.get("title", "Unknown")
    url = extraction_result.get("url", "Unknown")

    output = [
        f"Title: {title}",
        f"URL: {url}",
        f"Content length: {len(tab_content)} characters",
        "",
        "--- Content ---",
        tab_content
    ]

    return "\n".join(output)


@mcp.tool()
def check_connection_status() -> str:
    """Check connectivity status of Chrome extension bridge and Ollama server.

    Performs diagnostic checks to verify that all required components are
    properly connected and functioning. This is useful for troubleshooting
    when content extraction or AI processing fails.

    Checks:
    - Native messaging bridge connectivity (Chrome extension communication)
    - Ollama server availability and model responsiveness
    - Extension installation status

    Returns:
        str: Human-readable diagnostic report with status of all components.

    Examples:
        check_connection_status()
        # → Reports status of bridge, Ollama, and extension
    """
    global bridge_connection

    output = ["=== Chrome Tab Reader Connection Status ===", ""]

    # 1. Check bridge connection
    output.append("1. Native Messaging Bridge:")
    if bridge_connection is None:
        output.append("   ✗ Bridge connection not initialized")
        output.append("   → Server may not have started properly")
    else:
        output.append(f"   Bridge: {bridge_connection.host}:{bridge_connection.port}")
        output.append(f"   Auth: {'Enabled' if bridge_connection.auth_token else 'Disabled'}")

        # Try to connect
        try:
            if bridge_connection.is_connected():
                output.append("   ✓ Already connected")
            else:
                output.append("   → Attempting connection...")
                if bridge_connection.connect():
                    output.append("   ✓ Connection successful")
                else:
                    output.append("   ✗ Connection failed")
                    output.append("   → Check Chrome is running and extension is loaded")
        except Exception as e:
            output.append(f"   ✗ Connection error: {str(e)}")

    output.append("")

    # 2. Check Ollama server
    output.append("2. Ollama Server:")
    output.append(f"   URL: {OLLAMA_BASE_URL}")
    output.append(f"   Model: {MODEL}")

    try:
        # Simple health check - just try to connect
        response = requests.get(
            f"{OLLAMA_BASE_URL}/api/tags",
            timeout=5
        )
        if response.status_code == 200:
            output.append("   ✓ Ollama server is reachable")
            # Check if model is available
            try:
                models_data = response.json()
                model_names = [m.get("name", "") for m in models_data.get("models", [])]
                if MODEL in model_names or any(MODEL in name for name in model_names):
                    output.append(f"   ✓ Model '{MODEL}' is available")
                else:
                    output.append(f"   ⚠ Model '{MODEL}' not found in available models")
                    output.append(f"   → Available models: {', '.join(model_names[:5])}")
            except (json.JSONDecodeError, KeyError):
                output.append("   ⚠ Could not parse model list")
        else:
            output.append(f"   ✗ Ollama server returned HTTP {response.status_code}")
    except requests.exceptions.ConnectionError:
        output.append(f"   ✗ Cannot connect to Ollama server")
        output.append(f"   → Make sure Ollama is running at {OLLAMA_BASE_URL}")
    except requests.exceptions.Timeout:
        output.append("   ✗ Connection timeout (5 seconds)")
    except Exception as e:
        output.append(f"   ✗ Error: {str(e)}")

    output.append("")

    # 3. Check extension installation
    output.append("3. Chrome Extension:")
    detection_result = detect_chrome_tab_reader_extension()
    if detection_result["found"]:
        output.append(f"   ✓ Extension found ({len(detection_result['extension_ids'])} installation(s))")
        for detail in detection_result["details"][:1]:  # Show first one
            output.append(f"   ID: {detail['id']}")
            output.append(f"   Version: {detail['version']}")
    else:
        output.append("   ✗ Extension not found")
        output.append("   → Install Chrome Tab Reader extension in Chrome")

    output.append("")
    output.append("=== End Status Report ===")

    return "\n".join(output)


def test_bridge_connection(bridge: BridgeConnection, timeout: int = 10) -> bool:
    """Test connection to native messaging bridge.

    Args:
        bridge: BridgeConnection instance to test
        timeout: Timeout in seconds (default: 10 seconds)

    Returns:
        bool: True if connection successful, False otherwise
    """
    logger.info(f"Testing native messaging bridge connection at {bridge.host}:{bridge.port}...")
    logger.info(f"  Timeout: {timeout} seconds")

    start_time = time.time()

    try:
        # Try to connect
        if not bridge.connect():
            elapsed = time.time() - start_time
            logger.error(f"✗ Bridge connection test FAILED after {elapsed:.1f} seconds: Unable to connect")
            logger.error("  Make sure:")
            logger.error("    1. Chrome is running")
            logger.error("    2. Chrome Tab Reader extension is loaded")
            logger.error("    3. Native messaging host is installed")
            return False

        # Set test timeout
        original_timeout = bridge.sock.gettimeout() if bridge.sock else 60
        if bridge.sock:
            bridge.sock.settimeout(timeout)

        # Send a simple ping request to verify the connection works
        test_request = {
            "action": "ping"
        }

        try:
            response = bridge.send_request(test_request)
            elapsed = time.time() - start_time

            # Check if we got a valid response (even if it's an error about unknown action)
            # The important thing is that we got a response at all
            if response:
                logger.info(f"✓ Bridge connection test SUCCESSFUL (completed in {elapsed:.1f} seconds)")
                logger.info("  Native messaging bridge is responding")
                return True
            else:
                logger.warning("✗ Bridge connection test FAILED: Empty response")
                return False

        except ConnectionError as e:
            elapsed = time.time() - start_time
            logger.error(f"✗ Bridge connection test FAILED after {elapsed:.1f} seconds: {str(e)}")
            return False
        finally:
            # Restore original timeout
            if bridge.sock:
                bridge.sock.settimeout(original_timeout)

    except socket.timeout:
        elapsed = time.time() - start_time
        logger.error(f"✗ Bridge connection test FAILED: Timeout after {elapsed:.1f} seconds")
        return False
    except (OSError, socket.error) as e:
        elapsed = time.time() - start_time
        logger.error(f"✗ Bridge connection test FAILED after {elapsed:.1f} seconds: Socket error - {str(e)}")
        return False
    except Exception:
        elapsed = time.time() - start_time
        logger.exception(f"✗ Bridge connection test FAILED after {elapsed:.1f} seconds: Unexpected error")
        return False


def test_ollama_connection(ollama_url: str, model: str, timeout: int = 120) -> bool:
    """Test connection to Ollama server with a simple query.

    Args:
        ollama_url: Base URL of the Ollama server
        model: Model name to test
        timeout: Timeout in seconds (default: 120 seconds / 2 minutes)

    Returns:
        bool: True if connection successful, False otherwise
    """
    logger.info(f"Testing Ollama connection at {ollama_url} with model '{model}'...")
    logger.info(f"  Timeout: {timeout} seconds ({timeout // 60} minutes)")

    start_time = time.time()

    try:
        # Send a minimal test query
        payload = {
            "model": model,
            "messages": [
                {"role": "user", "content": "Hello"}
            ],
            "temperature": 0,
            "stream": False,
            "max_tokens": 5
        }

        logger.debug(f"Sending test request to {ollama_url}/v1/chat/completions")
        logger.info("  → Waiting for Ollama to respond (this may take time if model needs to load)...")
        sys.stderr.flush()  # Ensure log is visible immediately

        response = requests.post(
            f"{ollama_url}/v1/chat/completions",
            json=payload,
            headers={"Content-Type": "application/json"},
            timeout=timeout
        )

        elapsed = time.time() - start_time
        logger.info(f"  → Received HTTP response after {elapsed:.1f} seconds")
        sys.stderr.flush()

        response.raise_for_status()

        data = response.json()

        if "choices" in data and len(data["choices"]) > 0:
            elapsed = time.time() - start_time
            logger.info(f"✓ Ollama connection test SUCCESSFUL (completed in {elapsed:.1f} seconds)")
            logger.info(f"  Model '{model}' is responding correctly")
            sys.stderr.flush()
            return True
        else:
            logger.warning("✗ Ollama connection test FAILED: No choices in response")
            logger.warning(f"  Response: {data}")
            sys.stderr.flush()
            return False

    except requests.exceptions.ConnectionError as e:
        elapsed = time.time() - start_time
        logger.error(f"✗ Ollama connection test FAILED after {elapsed:.1f} seconds: Cannot connect to {ollama_url}")
        logger.error(f"  Error: {str(e)}")
        logger.error(f"  Make sure Ollama is running and accessible at {ollama_url}")
        sys.stderr.flush()
        return False
    except requests.exceptions.Timeout:
        logger.error(f"✗ Ollama connection test FAILED: Timeout after {timeout} seconds")
        logger.error(f"  The model '{model}' may not be loaded or the server is too slow")
        logger.error(f"  Try: ollama run {model}")
        sys.stderr.flush()
        return False
    except requests.exceptions.HTTPError as e:
        elapsed = time.time() - start_time
        logger.error(f"✗ Ollama connection test FAILED after {elapsed:.1f} seconds: HTTP {e.response.status_code}")
        if hasattr(e.response, 'text'):
            logger.error(f"  Response: {e.response.text}")
        sys.stderr.flush()
        return False
    except json.JSONDecodeError as e:
        elapsed = time.time() - start_time
        logger.error(f"✗ Ollama connection test FAILED after {elapsed:.1f} seconds: Invalid JSON response")
        logger.error(f"  Error: {str(e)}")
        sys.stderr.flush()
        return False
    except Exception as e:
        elapsed = time.time() - start_time
        logger.error(f"✗ Ollama connection test FAILED after {elapsed:.1f} seconds: Unexpected error")
        logger.error(f"  Error: {str(e)}", exc_info=True)
        sys.stderr.flush()
        return False


def main():
    """Parse command-line arguments and validate configuration."""
    startup_time = time.time()

    logger.info("=== Chrome Tab Reader MCP Server Starting ===")
    logger.info(f"Python version: {sys.version}")
    logger.info(f"Platform: {platform.system()} {platform.release()}")
    logger.info(f"PID: {os.getpid()}")
    logger.info(f"Log file: {LOG_FILE}")
    sys.stderr.flush()

    parser = argparse.ArgumentParser(
        description="Chrome Tab Reader MCP Server",
        epilog="Required configuration: Set --ollama-url and --model via CLI args or OLLAMA_BASE_URL and OLLAMA_MODEL env vars"
    )

    parser.add_argument(
        "--ollama-url",
        type=str,
        help="URL of the Ollama server (e.g., http://localhost:11434 or http://192.168.1.100:11434). "
             "Required: provide via CLI arg or OLLAMA_BASE_URL environment variable.",
        default=None
    )

    parser.add_argument(
        "--model",
        type=str,
        help="Name of the Ollama model to use (e.g., llama2, qwen, etc.). "
             "Required: provide via CLI arg or OLLAMA_MODEL environment variable.",
        default=None
    )

    parser.add_argument(
        "--bridge-auth-token",
        type=str,
        help="Authentication token for native messaging bridge (optional). "
             "Only needed if native host is started with --require-auth. "
             "Can also be set via BRIDGE_AUTH_TOKEN environment variable.",
        default=None
    )

    parser.add_argument(
        "--context-length",
        type=int,
        help="Context length (num_ctx) for Ollama model (optional). "
             "Controls the context window size in tokens. "
             "Default varies by model (typically 2048). "
             "Can also be set via OLLAMA_CONTEXT_LENGTH environment variable. "
             "Example: --context-length 8192",
        default=None
    )

    args = parser.parse_args()

    # Apply command-line overrides to global configuration
    global OLLAMA_BASE_URL, MODEL, BRIDGE_AUTH_TOKEN, OLLAMA_CONTEXT_LENGTH

    if args.ollama_url:
        OLLAMA_BASE_URL = args.ollama_url

    if args.model:
        MODEL = args.model

    if args.bridge_auth_token:
        BRIDGE_AUTH_TOKEN = args.bridge_auth_token

    if args.context_length:
        OLLAMA_CONTEXT_LENGTH = str(args.context_length)

    # Validate that configuration is provided
    if not OLLAMA_BASE_URL:
        logger.error("OLLAMA_BASE_URL not configured")
        raise ValueError(
            "OLLAMA_BASE_URL must be provided via --ollama-url argument or OLLAMA_BASE_URL environment variable. "
            "Example: uv run chrome_tab_mcp_server.py --ollama-url http://localhost:11434"
        )

    if not MODEL:
        logger.error("OLLAMA_MODEL not configured")
        raise ValueError(
            "OLLAMA_MODEL must be provided via --model argument or OLLAMA_MODEL environment variable. "
            "Example: uv run chrome_tab_mcp_server.py --model llama2"
        )

    logger.info("Configuration:")
    logger.info(f"  Ollama URL: {OLLAMA_BASE_URL}")
    logger.info(f"  Model: {MODEL}")
    logger.info(f"  Context Length: {OLLAMA_CONTEXT_LENGTH if OLLAMA_CONTEXT_LENGTH else 'default (model-specific)'}")
    logger.info(f"  Bridge: {BRIDGE_HOST}:{BRIDGE_PORT}")
    logger.info(f"  Bridge Auth: {'ENABLED' if BRIDGE_AUTH_TOKEN else 'DISABLED'}")
    logger.info("")
    sys.stderr.flush()

    # Detect Chrome extension ID
    logger.info("=== Detecting Chrome Tab Reader Extension ===")
    sys.stderr.flush()

    extension_id, source = get_extension_id()

    if extension_id:
        logger.info(f"✓ Extension ID: {extension_id}")
        logger.info(f"  Source: {source}")
    else:
        logger.warning(f"✗ Extension ID: {source}")
        logger.warning("  The MCP server will still start, but may have issues connecting to the extension.")
        logger.warning("  You can set CHROME_EXTENSION_ID in .env or install the extension in Chrome.")

    logger.info("")
    sys.stderr.flush()

    # Initialize bridge connection
    global bridge_connection
    bridge_connection = BridgeConnection(BRIDGE_HOST, BRIDGE_PORT, BRIDGE_AUTH_TOKEN)
    logger.info("Bridge connection manager initialized")
    logger.info("")
    sys.stderr.flush()

    # Test bridge connection
    logger.info("=== Testing Native Messaging Bridge Connection ===")
    sys.stderr.flush()

    bridge_test_start = time.time()
    bridge_ok = test_bridge_connection(bridge_connection, timeout=10)
    bridge_test_elapsed = time.time() - bridge_test_start

    logger.info(f"Bridge connection test completed in {bridge_test_elapsed:.1f} seconds")
    logger.info("")
    sys.stderr.flush()

    if not bridge_ok:
        logger.warning("⚠ WARNING: Native messaging bridge connection test failed!")
        logger.warning("  MCP server will start, but Chrome tab extraction will not work until:")
        logger.warning("    1. Chrome is running")
        logger.warning("    2. Chrome Tab Reader extension is loaded")
        logger.warning("    3. Native messaging host is installed and running")
        logger.warning("  The bridge will automatically reconnect when these requirements are met.")
        logger.warning("")
        sys.stderr.flush()

    # Test Ollama connection before starting server
    logger.info("=== Testing Ollama Connection ===")
    logger.info("NOTE: This may take up to 2 minutes if the model needs to be loaded into memory")
    sys.stderr.flush()

    test_start = time.time()
    connection_ok = test_ollama_connection(OLLAMA_BASE_URL, MODEL, timeout=120)
    test_elapsed = time.time() - test_start

    logger.info(f"Connection test completed in {test_elapsed:.1f} seconds")
    logger.info("")
    sys.stderr.flush()

    if not connection_ok:
        logger.error("✗ FATAL: Ollama connection test failed!")
        logger.error("  Cannot start MCP server without working Ollama connection.")
        logger.error("  Please check:")
        logger.error(f"    1. Ollama is running at {OLLAMA_BASE_URL}")
        logger.error(f"    2. Model '{MODEL}' is available (try: ollama run {MODEL})")
        logger.error("")
        raise RuntimeError(
            f"Failed to connect to Ollama server at {OLLAMA_BASE_URL} with model '{MODEL}'. "
            f"The MCP server requires a working Ollama connection to function. "
            f"Please ensure Ollama is running and the model is available."
        )

    total_elapsed = time.time() - startup_time
    logger.info("=== MCP Server Ready ===")
    logger.info(f"Total startup time: {total_elapsed:.1f} seconds")
    logger.info(f"  Bridge: {'✓ Connected' if bridge_ok else '✗ Not connected (will retry on demand)'}")
    logger.info("  Ollama: ✓ Connected")
    logger.info("")
    sys.stderr.flush()


if __name__ == "__main__":
    main()
    logger.info("=== Starting MCP protocol handler (stdin/stdout) ===")
    logger.info("Server will now listen for MCP requests on stdin")
    logger.info("All further output goes to stderr or log file to avoid breaking MCP protocol")
    sys.stderr.flush()
    mcp.run()<|MERGE_RESOLUTION|>--- conflicted
+++ resolved
@@ -133,15 +133,9 @@
                         pass
                     self.sock = None
 
-<<<<<<< HEAD
-            # Create new socket
-            self.sock = socket.socket(socket.AF_INET, socket.SOCK_STREAM)
-            self.sock.settimeout(60)  # 60 second timeout
-=======
                 # Create new socket
                 self.sock = socket.socket(socket.AF_INET, socket.SOCK_STREAM)
                 self.sock.settimeout(60)  # 60 second timeout
->>>>>>> cb58455b
 
                 # Connect
                 self.sock.connect((self.host, self.port))
@@ -524,18 +518,6 @@
 mcp = FastMCP(
     "Chrome Tab Reader",
     instructions="""
-<<<<<<< HEAD
-    Processes content from the active Chrome tab using local AI analysis.
-
-    Supports flexible content filtering:
-    - Default: Full page content analysis
-    - Custom system prompt: Analyze with custom instructions
-    - Custom keywords: Filter specific sections (start/end parameters)
-
-    Uses local Ollama server with Qwen3-30B-A3B-Thinking model.
-    """,
-    request_timeout=300  # 5 minute timeout for long-running operations
-=======
     Extracts and processes content from the active Chrome tab using local Ollama AI.
 
     **Purpose**: Distill web content with a cheaper local model before expensive LLM analysis.
@@ -575,7 +557,6 @@
     - Use check_connection_status() for diagnostics
     - Use find_extension_id() for installation verification
     """
->>>>>>> cb58455b
 )
 
 
